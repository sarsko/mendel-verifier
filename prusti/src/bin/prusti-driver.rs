--- conflicted
+++ resolved
@@ -57,11 +57,8 @@
     args.push("-Zdump-mir-dir=log/mir/".to_owned());
     args.push("-Zdump-mir=renumber".to_owned());
     args.push("-Zalways-encode-mir".to_owned());
-<<<<<<< HEAD
     args.push("-Zcrate-attr=feature(stmt_expr_attributes)".to_owned());
-=======
     args.push("--cfg=prusti".to_owned());
->>>>>>> 0df22941
 
     let mut callbacks = PrustiCompilerCalls::new(flags);
 
