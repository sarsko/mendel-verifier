use super::low_to_viper::{ToViper, Context};
use viper::{self, AstFactory};

<<<<<<< HEAD
#[derive(Debug, Clone, Serialize, Deserialize, Hash, Eq, PartialEq)]
=======
#[derive(Debug, Clone, serde::Serialize, serde::Deserialize, Hash)]
>>>>>>> f8026ff5
pub enum Program {
    Legacy(vir::legacy::Program),
    Low(vir::low::Program),
}

impl Program {
    pub fn get_name(&self) -> &str {
        match self {
            Program::Legacy(program) => &program.name,
            Program::Low(program) => &program.name,
        }
    }
    pub fn set_name(&mut self, name: String) {
        match self {
            Program::Legacy(program) => program.name = name,
            Program::Low(program) => program.name = name,
        }
    }
    pub fn get_check_mode(&self) -> vir::common::check_mode::CheckMode {
        match self {
            Program::Legacy(_) => vir::common::check_mode::CheckMode::Both,
            Program::Low(program) => program.check_mode,
        }
    }
    pub fn get_name_with_check_mode(&self) -> String {
        format!("{}-{}", self.get_name(), self.get_check_mode())
    }
}

impl<'v> ToViper<'v, viper::Program<'v>> for Program {
    fn to_viper(&self, context: Context, ast: &AstFactory<'v>) -> viper::Program<'v> {
        match self {
            Program::Legacy(program) => program.to_viper(context, ast),
            Program::Low(program) => program.to_viper(context, ast),
        }
    }
}<|MERGE_RESOLUTION|>--- conflicted
+++ resolved
@@ -1,11 +1,7 @@
 use super::low_to_viper::{ToViper, Context};
 use viper::{self, AstFactory};
 
-<<<<<<< HEAD
-#[derive(Debug, Clone, Serialize, Deserialize, Hash, Eq, PartialEq)]
-=======
-#[derive(Debug, Clone, serde::Serialize, serde::Deserialize, Hash)]
->>>>>>> f8026ff5
+#[derive(Debug, Clone, serde::Serialize, serde::Deserialize, Hash, Eq, PartialEq)]
 pub enum Program {
     Legacy(vir::legacy::Program),
     Low(vir::low::Program),
