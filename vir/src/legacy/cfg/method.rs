// © 2019, ETH Zurich
//
// This Source Code Form is subject to the terms of the Mozilla Public
// License, v. 2.0. If a copy of the MPL was not distributed with this
// file, You can obtain one at http://mozilla.org/MPL/2.0/.

use crate::{
    common::identifier::WithIdentifier,
    legacy::{ast::*, gather_labels::gather_labels},
};
use derivative::Derivative;
use log::{debug, trace};
use std::{
    collections::{HashMap, HashSet, VecDeque},
    fmt,
    iter::FromIterator,
};
use uuid::Uuid;

pub const RETURN_LABEL: &str = "end_of_method";

#[derive(Derivative)]
<<<<<<< HEAD
#[derivative(Hash, PartialEq)]
#[derive(Debug, Clone, Eq, Serialize, Deserialize)]
=======
#[derivative(Hash)]
#[derive(Debug, Clone, serde::Serialize, serde::Deserialize)]
>>>>>>> f8026ff5
pub struct CfgMethod {
    #[derivative(Hash = "ignore", PartialEq = "ignore")]
    pub method_name: String,
    pub formal_arg_count: usize,
    pub formal_returns: Vec<LocalVar>,
    pub local_vars: Vec<LocalVar>,
    #[derivative(Hash = "ignore", PartialEq = "ignore")]
    pub labels: HashSet<String>,
    pub basic_blocks: Vec<CfgBlock>,
    pub basic_blocks_labels: Vec<String>,
}

<<<<<<< HEAD
#[derive(Debug, Clone, Eq, PartialEq, Serialize, Deserialize, Hash)]
=======
#[derive(Debug, Clone, serde::Serialize, serde::Deserialize, Hash)]
>>>>>>> f8026ff5
pub struct CfgBlock {
    pub stmts: Vec<Stmt>,
    pub successor: Successor,
}

#[derive(Debug, Clone, Eq, PartialEq, serde::Serialize, serde::Deserialize, Hash)]
pub enum Successor {
    Undefined,
    Return,
    Goto(CfgBlockIndex),
    GotoSwitch(Vec<(Expr, CfgBlockIndex)>, CfgBlockIndex),
}

#[derive(Derivative)]
#[derivative(Hash, PartialEq, Eq)]
#[derive(Clone, Copy, serde::Serialize, serde::Deserialize)]
pub struct CfgBlockIndex {
    pub block_index: usize,
}

impl fmt::Debug for CfgBlockIndex {
    fn fmt(&self, f: &mut fmt::Formatter) -> fmt::Result {
        write!(f, "cfg:{}", self.block_index)
    }
}

impl Successor {
    pub fn is_return(&self) -> bool {
        matches!(self, Successor::Return)
    }

    pub fn get_following(&self) -> Vec<CfgBlockIndex> {
        match &self {
            Successor::Undefined | Successor::Return => vec![],
            Successor::Goto(target) => vec![*target],
            Successor::GotoSwitch(guarded_targets, default_target) => {
                let mut res: Vec<CfgBlockIndex> = guarded_targets.iter().map(|g| g.1).collect();
                res.push(*default_target);
                res
            }
        }
    }
}

impl CfgBlockIndex {
    pub fn weak_eq(&self, other: &CfgBlockIndex) -> bool {
        self.block_index == other.block_index
    }
    pub fn index(&self) -> usize {
        self.block_index
    }
}

impl CfgMethod {
    pub fn new(
        method_name: String,
        formal_arg_count: usize,
        formal_returns: Vec<LocalVar>,
        local_vars: Vec<LocalVar>,
    ) -> Self {
        CfgMethod {
            method_name,
            formal_arg_count,
            formal_returns,
            local_vars,
            labels: HashSet::new(),
            basic_blocks: vec![],
            basic_blocks_labels: vec![],
        }
    }

    pub fn name(&self) -> String {
        self.method_name.clone()
    }

    pub fn labels(&self) -> &HashSet<String> {
        &self.labels
    }

    pub fn basic_blocks_labels(&self) -> &Vec<String> {
        &self.basic_blocks_labels
    }

    pub fn get_formal_returns(&self) -> &Vec<LocalVar> {
        &self.formal_returns
    }

    pub(super) fn block_index(&self, index: usize) -> CfgBlockIndex {
        CfgBlockIndex { block_index: index }
    }

    fn is_fresh_local_name(&self, name: &str) -> bool {
        self.formal_returns.iter().all(|x| x.name != name)
            && self.local_vars.iter().all(|x| x.name != name)
            && !self.labels.contains(name)
            && self.basic_blocks_labels.iter().all(|x| x != name)
    }

    /// Returns all formal arguments, formal returns, and local variables
    pub fn get_all_vars(&self) -> Vec<LocalVar> {
        let mut vars: Vec<LocalVar> = vec![];
        vars.extend(self.formal_returns.clone());
        vars.extend(self.local_vars.clone());
        vars
    }

    /// Returns all labels
    pub fn get_all_labels(&self) -> Vec<String> {
        let mut labels: Vec<String> = vec![];
        labels.extend(self.labels.iter().cloned());
        labels.extend(self.basic_blocks_labels.iter().cloned());
        labels
    }

    pub fn add_local_var(&mut self, name: &str, typ: Type) {
        assert!(self.is_fresh_local_name(name));
        self.local_vars.push(LocalVar::new(name, typ));
    }

    pub fn add_formal_return(&mut self, name: &str, typ: Type) {
        assert!(self.is_fresh_local_name(name));
        self.formal_returns.push(LocalVar::new(name, typ));
    }

    pub fn add_stmt(&mut self, index: CfgBlockIndex, stmt: Stmt) {
        for label_name in gather_labels(&stmt) {
            assert!(
                self.is_fresh_local_name(&label_name),
                "label {} is not fresh",
                label_name
            );
            self.labels.insert(label_name);
        }
        self.basic_blocks[index.block_index].stmts.push(stmt);
    }

    pub fn add_stmts(&mut self, index: CfgBlockIndex, stmts: Vec<Stmt>) {
        for stmt in stmts {
            self.add_stmt(index, stmt);
        }
    }

    pub fn add_block(&mut self, label: &str, stmts: Vec<Stmt>) -> CfgBlockIndex {
        assert!(label.chars().take(1).all(|c| c.is_alphabetic() || c == '_'));
        assert!(label
            .chars()
            .skip(1)
            .all(|c| c.is_alphanumeric() || c == '_'));
        assert!(
            self.basic_blocks_labels.iter().all(|l| l != label),
            "Label {} is already used",
            label
        );
        assert!(label != RETURN_LABEL);
        let index = self.basic_blocks.len();
        self.basic_blocks_labels.push(label.to_string());
        self.basic_blocks.push(CfgBlock {
            stmts,
            successor: Successor::Undefined,
        });
        self.block_index(index)
    }

    #[allow(dead_code)]
    pub fn get_successor(&mut self, index: CfgBlockIndex) -> &Successor {
        &self.basic_blocks[index.block_index].successor
    }

    #[allow(dead_code)]
    pub fn set_successor(&mut self, index: CfgBlockIndex, successor: Successor) {
        self.basic_blocks[index.block_index].successor = successor;
    }

    pub fn get_preceding(&self, target_index: CfgBlockIndex) -> Vec<CfgBlockIndex> {
        self.basic_blocks
            .iter()
            .enumerate()
            .filter(|x| x.1.successor.get_following().contains(&target_index))
            .map(|x| self.block_index(x.0))
            .collect()
    }

    #[allow(dead_code)]
    pub fn predecessors(&self) -> HashMap<usize, Vec<usize>> {
        let mut result = HashMap::new();
        for (index, block) in self.basic_blocks.iter().enumerate() {
            for successor in block.successor.get_following() {
                let entry = result.entry(successor.block_index).or_insert_with(Vec::new);
                entry.push(index);
            }
        }
        result
    }

    #[allow(dead_code)]
    pub fn get_indices(&self) -> Vec<CfgBlockIndex> {
        (0..self.basic_blocks.len())
            .map(|i| self.block_index(i))
            .collect()
    }

    #[allow(dead_code)]
    pub fn get_block_label(&self, index: CfgBlockIndex) -> &str {
        &self.basic_blocks_labels[index.block_index]
    }

    pub fn has_loops(&self) -> bool {
        let mut in_degree = vec![0; self.basic_blocks.len()];

        for index in 0..self.basic_blocks.len() {
            for succ in self.basic_blocks[index].successor.get_following() {
                in_degree[succ.index()] += 1;
            }
        }

        let mut queue = VecDeque::new();
        for (index, value) in in_degree.iter().enumerate() {
            if *value == 0 {
                queue.push_back(index);
            }
        }

        let mut visited_count = 0;

        while let Some(curr_index) = queue.pop_front() {
            for succ in self.basic_blocks[curr_index].successor.get_following() {
                in_degree[succ.index()] -= 1;

                if in_degree[succ.index()] == 0 {
                    queue.push_back(succ.index());
                }
            }
            visited_count += 1;
        }

        debug_assert!(visited_count <= self.basic_blocks.len());
        visited_count != self.basic_blocks.len()
    }

    pub fn get_topological_sort(&self) -> Vec<CfgBlockIndex> {
        if self.basic_blocks.is_empty() {
            Vec::new()
        } else {
            let mut visited: Vec<bool> = vec![false; self.basic_blocks.len()];
            let mut topo_sorted: Vec<CfgBlockIndex> = vec![];

            // The first basic block always stays first.
            visited[0] = true;

            // The remaining basic blocks.
            for index in 1..self.basic_blocks.len() {
                if !visited[index] {
                    self.topological_sort_impl(&mut visited, &mut topo_sorted, index);
                }
            }

            let mut final_blocks = vec![self.block_index(0)];
            final_blocks.extend(topo_sorted.into_iter().rev());
            final_blocks
        }
    }

    fn topological_sort_impl(
        &self,
        visited: &mut Vec<bool>,
        topo_sorted: &mut Vec<CfgBlockIndex>,
        curr_index: usize,
    ) {
        assert!(!visited[curr_index]);
        visited[curr_index] = true;
        let curr_block = &self.basic_blocks[curr_index];
        let following = curr_block.successor.get_following();

        for block_index in following {
            let index = block_index.block_index;
            if !visited[index] {
                self.topological_sort_impl(visited, topo_sorted, index);
            }
        }

        topo_sorted.push(self.block_index(curr_index))
    }

    /// Find some path from the `start_block` to the `end_block`.
    ///
    /// The returned path includes both `start_block` and `end_block`.
    pub fn find_path(
        &self,
        start_block: CfgBlockIndex,
        end_block: CfgBlockIndex,
    ) -> Option<Vec<CfgBlockIndex>> {
        trace!(
            "[enter] find_path start={:?} end={:?}",
            start_block,
            end_block
        );
        if start_block.weak_eq(&end_block) {
            return Some(vec![start_block]);
        }
        let mut visited = vec![false; self.basic_blocks.len()];
        let mut came_from = vec![None; self.basic_blocks.len()];
        let mut to_visit = VecDeque::new();
        to_visit.push_back(start_block);
        visited[start_block.block_index] = true;
        while !to_visit.is_empty() {
            let curr_block_index = to_visit.pop_front().unwrap();
            trace!("curr_block_index={:?}", curr_block_index);
            let curr_block = &self.basic_blocks[curr_block_index.block_index];
            for successor_block in curr_block.successor.get_following() {
                if successor_block.weak_eq(&end_block) {
                    debug!("came_from={:?}", came_from);
                    let mut path = vec![successor_block, curr_block_index];
                    let mut index = curr_block_index;
                    while let Some(previous) = came_from[index.block_index] {
                        path.push(previous);
                        index = previous;
                    }
                    path.reverse();
                    return Some(path);
                }
                if !visited[successor_block.block_index] {
                    visited[successor_block.block_index] = true;
                    came_from[successor_block.block_index] = Some(curr_block_index);
                    to_visit.push_back(successor_block);
                }
            }
        }
        None
    }
}

impl WithIdentifier for CfgMethod {
    fn get_identifier(&self) -> String {
        self.method_name.clone()
    }
}<|MERGE_RESOLUTION|>--- conflicted
+++ resolved
@@ -20,13 +20,8 @@
 pub const RETURN_LABEL: &str = "end_of_method";
 
 #[derive(Derivative)]
-<<<<<<< HEAD
 #[derivative(Hash, PartialEq)]
-#[derive(Debug, Clone, Eq, Serialize, Deserialize)]
-=======
-#[derivative(Hash)]
-#[derive(Debug, Clone, serde::Serialize, serde::Deserialize)]
->>>>>>> f8026ff5
+#[derive(Debug, Clone, Eq, serde::Serialize, serde::Deserialize)]
 pub struct CfgMethod {
     #[derivative(Hash = "ignore", PartialEq = "ignore")]
     pub method_name: String,
@@ -39,11 +34,7 @@
     pub basic_blocks_labels: Vec<String>,
 }
 
-<<<<<<< HEAD
-#[derive(Debug, Clone, Eq, PartialEq, Serialize, Deserialize, Hash)]
-=======
-#[derive(Debug, Clone, serde::Serialize, serde::Deserialize, Hash)]
->>>>>>> f8026ff5
+#[derive(Debug, Clone, Eq, serde::PartialEq, serde::Serialize, Deserialize, Hash)]
 pub struct CfgBlock {
     pub stmts: Vec<Stmt>,
     pub successor: Successor,
