use crate::{environment::Environment, utils::has_trait_bounds_ghost_constraint};
pub use common::{SpecIdRef, SpecType, SpecificationId};
use log::trace;
use prusti_specs::specifications::common;
use rustc_hash::FxHashMap;
use rustc_hir::def_id::{DefId, LocalDefId};
use std::{collections::HashMap, fmt::Debug};
use std::fmt::{Display, Formatter};
use rustc_span::Span;

/// A map of specifications keyed by crate-local DefIds.
#[derive(Default, Debug, Clone)]
pub struct DefSpecificationMap {
    pub proc_specs: HashMap<LocalDefId, SpecGraph<ProcedureSpecification>>,
    pub loop_specs: HashMap<LocalDefId, SpecGraph<LoopSpecification>>,
    pub extern_specs: HashMap<DefId, LocalDefId>,
}

impl DefSpecificationMap {
    pub fn new() -> Self {
        Self::default()
    }

    pub fn get_loop_spec(&self, def_id: &DefId) -> Option<&SpecGraph<LoopSpecification>> {
        let id = self.map_to_spec(def_id)?;
        self.loop_specs.get(&id)
    }

    pub fn get_proc_spec(&self, def_id: &DefId) -> Option<&SpecGraph<ProcedureSpecification>> {
        let id = self.map_to_spec(def_id)?;
        self.proc_specs.get(&id)
    }

    fn map_to_spec(&self, def_id: &DefId) -> Option<LocalDefId> {
        if let Some(spec_id) = self.extern_specs.get(def_id) {
            Some(*spec_id)
        } else {
            def_id.as_local()
        }
    }
}

#[derive(Debug, Clone)]
pub struct ProcedureSpecification {
    pub kind: SpecificationItem<ProcedureSpecificationKind>,
    pub pres: SpecificationItem<Vec<LocalDefId>>,
    pub posts: SpecificationItem<Vec<LocalDefId>>,
    pub pledges: SpecificationItem<Vec<Pledge>>,
    pub trusted: SpecificationItem<bool>,
}

impl ProcedureSpecification {
    pub fn empty() -> Self {
        ProcedureSpecification {
            kind: SpecificationItem::Empty,
            pres: SpecificationItem::Empty,
            posts: SpecificationItem::Empty,
            pledges: SpecificationItem::Empty,
            trusted: SpecificationItem::Inherent(false),
        }
    }
}

#[derive(Clone, Copy, Debug, PartialEq)]
pub enum ProcedureSpecificationKind {
    Impure,
    Pure,
    /// The specification is a predicate with the enclosed body
    Predicate(LocalDefId),
}

#[derive(Clone, Debug, PartialEq, Eq, Hash)]
pub enum SpecConstraintKind {
    ResolveGenericParamTraitBounds,
}

impl Display for ProcedureSpecificationKind {
    fn fmt(&self, f: &mut Formatter<'_>) -> std::fmt::Result {
        match self {
            ProcedureSpecificationKind::Impure => write!(f, "Impure"),
            ProcedureSpecificationKind::Pure => write!(f, "Pure"),
            ProcedureSpecificationKind::Predicate(_) => write!(f, "Predicate"),
        }
    }
}

#[derive(Debug, Clone)]
pub struct LoopSpecification {
    pub invariant: LocalDefId,
}

/// The base container to store a contract of a procedure.
/// A contract can be divided into multiple specifications:
/// - **Base spec**: A spec without constraints.
/// - **Constrained specs**: Multiple specs which have [SpecConstraintKind] constraints.
#[derive(Default, Debug, Clone)]
pub struct SpecGraph<T> {
    /// The base specification which has no constraints
    pub base_spec: T,

    /// Specs which are active when the corresponding [SpecConstraintKind] holds on callsite
    pub specs_with_constraints: FxHashMap<SpecConstraintKind, T>,
}

impl<T> SpecGraph<T> {
    pub fn new(spec: T) -> Self {
        Self {
            base_spec: spec,
            specs_with_constraints: FxHashMap::default(),
        }
    }
}

/// Provides various methods to construct a [SpecGraph] for a [ProcedureSpecification].
/// In particular, these methods ensure that the resulting [SpecGraph]'s specs are *consistent*,
/// which means:
/// - The postconditions of any constrained spec always contain the postconditions of the base spec
/// - The [ProcedureSpecificationKind] for the base spec and constrained specs is always the same
/// - The `trusted` flag for the base spec and constrained specs is always the same
/// - The [Pledge]s for the base spec and constrained specs are always the same
///
/// Note: Unlike postconditions, the preconditions are not copied amongst the base spec
/// and constrained specs.
///
/// # A note about behavior subtyping
/// For a [SpecGraph] to be sound, we require that the constrained specs are valid to the base spec
/// w.r.t. behavioral subtyping rules.
/// We at least require that for some base spec B and any constrained spec C:
/// - (a) The postconditions of C are at least as strong as the postconditions of B
/// - (b) The preconditions of C are at least as weak as the preconditions of B
/// - *...more..*
///
/// The consistency guarantees mentioned above satisfy (a) by construction but do not guarantee (b).
///
/// **Important**: There is no automatic check that guarantees the validity of a [SpecGraph].
///
/// # Example: Pre- and postconditions
/// ```ignore
/// trait MarkerTrait {}
///
/// trait SomeTrait {
///     #[requires(x > 0)]
///     #[ensures(x > 0)]
///     #[ghost_constraint(T: MarkerTrait, [
///         requires(x > 10),
///         ensures(x > 10),
///     ])]
///     fn foo<T>(&self, x: i32) -> i32;
/// }
///
/// struct SomeStruct;
/// #[refine_trait_spec]
/// impl SomeTrait for SomeStruct {
///     #[requires(x >= 0)]
///     #[ensures(x > 10)]
///     #[ghost_constraint(T: MarkerTrait, [
///         requires(x >= -5),
///         ensures(x > 20),
///     ])]
///     fn foo<T>(&self, x: i32) -> i32 {
///         42
///     }
/// }
/// ```
/// Let `B_T` be the base spec of `SomeTrait`, `B_S` be the base spec of `SomeStruct`,
/// `C_T` be the constrained spec of `SomeTrait` and `C_S` be the constrained spec of `SomeStruct`.
/// - The computed [SpecGraph] of `SomeTrait` will be:
///     - `pres(B_T) ≡ x > 0`
///     - `posts(B_T) ≡ x > 0`
///     - `pres(C_T) ≡ x > 10`
///     - `posts(C_T) ≡ posts(B_T) && x > 10 ≡ x > 0 && x > 10`
/// - The computed [SpecGraph] of `SomeStruct` will be:
///     - `pres(B_S) ≡ x >= 0`
///     - `posts(B_S) ≡ x > 10`
///     - `pres(C_S) ≡ x >= -5`
///     - `posts(C_S) ≡ posts(B_S) && x > 20 ≡ x > 10 && x > 20`
///
/// When using `SomeStruct::foo`, we resolve to either `B_S` or `C_S`.
/// ```ignore
/// impl MarkerTrait for i32 {}
/// fn main() {
///     let s = SomeStruct;
///     let r = s.foo::<i32>(100); // i32 implements MarkerTrait -> C_S is active
///     let r = s.foo::<u32>(100); // i32 does not implement MarkerTrait -> B_S is active
/// }
/// ```
impl SpecGraph<ProcedureSpecification> {
    /// Attaches the precondition `pre` to this [SpecGraph].
    ///
    /// If this precondition has a constraint it will be attached to the corresponding
    /// constrained spec, otherwise just to the base spec.
    pub fn add_precondition<'tcx>(&mut self, pre: LocalDefId, env: &Environment<'tcx>) {
        match self.get_constraint(pre, env) {
            None => {
                self.base_spec.pres.push(pre);
                // Preconditions are explicitly not copied (as opposed to postconditions)
                // This would always violate behavioral subtyping rules
            }
            Some(constraint) => {
                self.get_constrained_spec_mut(constraint).pres.push(pre);
            }
        }
    }

    /// Attaches the postcondition `post` to this [SpecGraph].
    ///
    /// If this postcondition has a constraint it will be attached to the corresponding
    /// constrained spec **and** the base spec, otherwise just to the base spec.
    pub fn add_postcondition<'tcx>(&mut self, post: LocalDefId, env: &Environment<'tcx>) {
        match self.get_constraint(post, env) {
            None => {
                self.base_spec.posts.push(post);
                self.specs_with_constraints.values_mut().for_each(|s| s.posts.push(post));
            }
            Some(obligation) => {
                self.get_constrained_spec_mut(obligation).posts.push(post);
            }
        }
    }

    /// Attaches the `pledge` to the base spec and all constrained specs.
    pub fn add_pledge(&mut self, pledge: Pledge) {
        self.base_spec.pledges.push(pledge.clone());
        self.specs_with_constraints
            .values_mut()
            .for_each(|s| s.pledges.push(pledge.clone()));
    }

    /// Sets the trusted flag for the base spec and all constrained specs.
    pub fn set_trusted(&mut self, trusted: bool) {
        self.base_spec.trusted.set(trusted);
        self.specs_with_constraints.values_mut().for_each(|s| s.trusted.set(trusted));
    }

    /// Sets the [ProcedureSpecificationKind] for the base spec and all constrained specs.
    pub fn set_kind(&mut self, kind: ProcedureSpecificationKind) {
        self.base_spec.kind.set(kind);
        self.specs_with_constraints.values_mut().for_each(|s| s.kind.set(kind));
    }

    /// Lazily gets/creates a constrained spec.
    /// If the constrained spec does not yet exist, the base spec serves as a template for
    /// the newly created constrained spec.
    fn get_constrained_spec_mut(
        &mut self,
        constraint: SpecConstraintKind,
    ) -> &mut ProcedureSpecification {
        self.specs_with_constraints
            .entry(constraint)
            .or_insert_with(|| self.base_spec.clone())
    }

    /// Gets the constraint of a spec function `spec`.
    ///
    /// Multiple constraints are currently not supported.
    fn get_constraint<'tcx>(
        &self,
        spec: LocalDefId,
        env: &Environment<'tcx>,
    ) -> Option<SpecConstraintKind> {
        let attrs = env.tcx().get_attrs(spec.to_def_id());
        if has_trait_bounds_ghost_constraint(attrs) {
            return Some(SpecConstraintKind::ResolveGenericParamTraitBounds);
        }
        None
    }
}

#[derive(Debug, Clone, PartialEq)]
pub struct Pledge {
    pub reference: Option<()>, // TODO: pledge references
    pub lhs: Option<LocalDefId>,
    pub rhs: LocalDefId,
}

/// A specification, such as preconditions or a `#[pure]` annotation.
/// Contains information about the refinement of these specifications.
#[derive(Debug, Clone, Copy, PartialEq)]
pub enum SpecificationItem<T> {
    /// Represents an empty specification, i.e. when the user has not defined the property
    Empty,

    /// Represents a specification typed by the user
    Inherent(T),

    /// Represents a specification which was inherited from somewhere (e.g. from a trait method)
    Inherited(T),

    /// Represents an item which was refined
    /// This happens for example if the user annotates a trait method and its implementation method
    /// with a precondition. This variant then holds the trait's precondition and the impl's precondition.
    Refined(T, T),
}

impl<T> SpecificationItem<T> {
    pub fn is_empty(&self) -> bool {
        matches!(self, SpecificationItem::Empty)
    }

    /// Returns the contained value of this item
    fn get(&self) -> Option<(Option<&T>, &T)> {
        // TODO(tymap): this API is not good: it must be possible to tell that
        //   the result was inherited, as we will e.g. need to rebase our substs
        //   to the trait
        match self {
            SpecificationItem::Empty => None,
            SpecificationItem::Inherited(val) => Some((None, val)),
            SpecificationItem::Inherent(val) => Some((None, val)),
            SpecificationItem::Refined(from, to) => Some((Some(from), to)),
        }
    }

    /// Extracts the refined value out of this item by applying the provided strategy
    pub fn extract_with_strategy<'a, R, S: FnOnce((Option<&'a T>, &'a T)) -> R>(
        &'a self,
        strategy: S,
    ) -> Option<R> {
        self.get().map(strategy)
    }

    /// Uses alternative C as discussed in
    /// https://ethz.ch/content/dam/ethz/special-interest/infk/chair-program-method/pm/documents/Education/Theses/Matthias_Erdin_MA_report.pdf
    /// pp 19-23
    pub fn extract_with_selective_replacement(&self) -> Option<&T> {
        self.extract_with_strategy(|(_, refined)| refined)
    }

    #[track_caller]
    pub fn expect_empty_or_inherent(&self) -> Option<&T> {
        match self {
            SpecificationItem::Empty => None,
            SpecificationItem::Inherent(item) => Some(item),
            _ => unreachable!(),
        }
    }

    #[track_caller]
    pub fn expect_inherent(&self) -> &T {
        match self {
            SpecificationItem::Inherent(item) => item,
            _ => unreachable!(),
        }
    }

    #[track_caller]
    pub fn expect_inherited(&self) -> &T {
        match self {
            SpecificationItem::Inherited(item) => item,
            _ => unreachable!(),
        }
    }

    #[track_caller]
    pub fn expect_refined(&self) -> (&T, &T) {
        match self {
            SpecificationItem::Refined(a, b) => (a, b),
            _ => unreachable!(),
        }
    }
}

impl<T: Clone> SpecificationItem<T> {
    pub fn set(&mut self, new_value: T) {
        match self {
            SpecificationItem::Empty => *self = SpecificationItem::Inherent(new_value),
            SpecificationItem::Inherent(val) => *val = new_value,
            SpecificationItem::Refined(_, values) => *values = new_value,
            SpecificationItem::Inherited(inherited) => {
                *self = SpecificationItem::Refined(inherited.clone(), new_value)
            }
        }
    }
}

impl SpecificationItem<bool> {
    pub fn extract_inherit(&self) -> Option<bool> {
        self.extract_with_strategy(|(refined_from, refined)| {
            *(refined_from.unwrap_or(&false)) || *refined
        })
    }
}

#[derive(Debug)]
pub enum ProcedureSpecificationKindError {
    /// Occurs whenever the relation between [ProcedureSpecificationKind]s is violated.
    /// The relation is: predicates ⊂ pure functions ⊂ impure functions
    /// However, we can not refine a non-predicate to a predicate, since predicates are not callable.
    /// This validation is not automatically performed during refinement. It needs to be invoked
    /// manually with [SpecificationItem<ProcedureSpecificationKind>::validate]
    InvalidSpecKindRefinement(ProcedureSpecificationKind, ProcedureSpecificationKind)
}

impl SpecificationItem<ProcedureSpecificationKind> {
    pub fn is_pure(&self) -> Result<bool, ProcedureSpecificationKindError> {
        self.validate()?;

        Ok(matches!(self.extract_with_selective_replacement(),
                Some(ProcedureSpecificationKind::Pure) | Some(ProcedureSpecificationKind::Predicate(_))))
    }

    pub fn is_impure(&self) -> Result<bool, ProcedureSpecificationKindError> {
        self.validate()?;

        Ok(match self.extract_with_selective_replacement() {
            Some(refined) => matches!(refined, ProcedureSpecificationKind::Impure),
            _ => true,
        })
    }

    pub fn get_predicate_body(&self) -> Result<Option<&LocalDefId>, ProcedureSpecificationKindError> {
        self.validate()?;

        Ok(match self.extract_with_selective_replacement() {
            Some(ProcedureSpecificationKind::Predicate(pred_id)) => Some(pred_id),
            _ => None
        })
    }

    /// Ensures that refined [ProcedureSpecificationKind]s are valid.
    /// See [ProcedureSpecificationKindError] for detailed error descriptions.
    pub fn validate(&self) -> Result<(), ProcedureSpecificationKindError> {
        use ProcedureSpecificationKind::*;
        if let SpecificationItem::Refined(base, refined) = self {
            match (base, refined) {
                (Impure, Impure) |
                (Impure, Pure) |
                (Pure, Pure) |
                (Predicate(_), Predicate(_)) => Ok(()),
                _ => Err(ProcedureSpecificationKindError::InvalidSpecKindRefinement(*base, *refined))
            }
        } else {
            Ok(())
        }
    }
}

impl<T> SpecificationItem<Vec<T>> {
    pub fn new(vec: Vec<T>) -> Self {
        if vec.is_empty() {
            SpecificationItem::Empty
        } else {
            SpecificationItem::Inherent(vec)
        }
    }

    pub fn extract_with_selective_replacement_iter(&self) -> Box<dyn Iterator<Item = &T> + '_> {
        if let Some(items) = self.extract_with_selective_replacement() {
            return Box::new(items.iter());
        }
        Box::new(std::iter::empty())
    }
}

impl<T: Clone> SpecificationItem<Vec<T>> {
    pub fn push(&mut self, value: T) {
        match self {
            SpecificationItem::Empty => *self = SpecificationItem::Inherent(vec![value]),
            SpecificationItem::Inherent(values) => values.push(value),
            SpecificationItem::Refined(_, values) => values.push(value),
            SpecificationItem::Inherited(inherited) => {
                *self = SpecificationItem::Refined(inherited.clone(), vec![value])
            }
        }
    }
}

pub trait Refinable {
    fn refine(self, other: &Self) -> Self where Self: Sized;
}

impl<T: Debug + Clone + PartialEq> Refinable for SpecificationItem<T> {
    fn refine(self, other: &Self) -> Self
    where
        Self: Sized,
    {
        use SpecificationItem::*;

        if self.is_empty() && other.is_empty() {
            return Empty;
        }

        trace!("Refining {:?} with {:?}", self, other);

        if let Refined(from, _) = &self {
            match other {
                Refined(_, _) => panic!("Can not refine this refined item"),
                Inherent(with) if from != with => panic!("Can not refine this refined item"),
                Inherited(with) if from != with => panic!("Can not refine this refined item"),
                _ => {}
            }
        }

        if matches!(other, Refined(_, _)) {
            panic!("Can not refine with a refined item");
        }

        let refined = if self.is_empty() && !other.is_empty() {
            match other.clone() {
                Inherent(val) => Inherited(val),
                Inherited(val) => Inherited(val),
                Empty | Refined(_, _) => unreachable!(),
            }
        } else if !self.is_empty() && !other.is_empty() {
            let (_, self_val) = self.get().unwrap();
            let (_, other_val) = other.get().unwrap();
            Refined(other_val.clone(), self_val.clone())
        } else {
            self
        };

        trace!("\t -> {:?}", refined);
        refined
    }
}

impl Refinable for ProcedureSpecification {
    fn refine(self, other: &Self) -> Self {
        ProcedureSpecification {
            span: self.span.or(other.span),
            pres: self.pres.refine(&other.pres),
            posts: self.posts.refine(&other.posts),
            pledges: self.pledges.refine(&other.pledges),
            kind: self.kind.refine(&other.kind),
            trusted: self.trusted.refine(&other.trusted),
        }
    }
}

<<<<<<< HEAD
=======
impl Refinable for SpecificationSet {
    fn refine(self, other: &Self) -> Self {
        if self.is_procedure() && other.is_procedure() {
            let self_proc = self.into_procedure();
            let other_proc = other.expect_procedure();
            let refined = self_proc.refine(other_proc);
            return SpecificationSet::Procedure(refined);
        }
        self
    }
}

#[derive(Debug, Clone)]
pub struct ProcedureSpecification {
    pub span: Option<Span>,
    pub kind: SpecificationItem<ProcedureSpecificationKind>,
    pub pres: SpecificationItem<Vec<LocalDefId>>,
    pub posts: SpecificationItem<Vec<LocalDefId>>,
    pub pledges: SpecificationItem<Vec<Pledge>>,
    pub trusted: SpecificationItem<bool>,
}

impl ProcedureSpecification {
    pub fn empty() -> Self {
        ProcedureSpecification {
            span: None,
            kind: SpecificationItem::Empty,
            pres: SpecificationItem::Empty,
            posts: SpecificationItem::Empty,
            pledges: SpecificationItem::Empty,
            trusted: SpecificationItem::Inherent(false),
        }
    }
}

#[derive(Clone, Copy, Debug, PartialEq)]
pub enum ProcedureSpecificationKind {
    Impure,
    Pure,
    /// The specification is a predicate with the enclosed body
    Predicate(LocalDefId),
}

impl Display for ProcedureSpecificationKind {
    fn fmt(&self, f: &mut Formatter<'_>) -> std::fmt::Result {
        match self {
            ProcedureSpecificationKind::Impure => write!(f, "Impure"),
            ProcedureSpecificationKind::Pure => write!(f, "Pure"),
            ProcedureSpecificationKind::Predicate(_) => write!(f, "Predicate"),
        }
    }
}

#[derive(Debug, Clone)]
pub struct LoopSpecification {
    pub invariant: LocalDefId,
}

/// A map of specifications keyed by local or external DefIds.
#[derive(Default, Debug, Clone)]
pub struct DefSpecificationMap {
    pub specs: HashMap<DefId, SpecificationSet>,
}

impl DefSpecificationMap {
    pub fn new() -> Self {
        Self::default()
    }
    pub fn get(&self, def_id: &DefId) -> Option<&SpecificationSet> {
        self.specs.get(def_id)
    }
}

>>>>>>> 0f079017
#[cfg(test)]
mod tests {
    use super::*;

    mod refinement {
        use crate::specs::typed::{Refinable, SpecificationItem};
        use SpecificationItem::{Empty, Inherent, Inherited, Refined};

        macro_rules! refine_success_tests {
            ($($name:ident: $value:expr,)*) => {
            $(
                #[test]
                fn $name() {
                    let (from, with, expected) = $value;
                    let result = from.refine(&with);
                    assert_eq!(result, expected);
                }
            )*
            }
        }

        macro_rules! refine_fail_tests {
            ($($name:ident: $value:expr,)*) => {
            $(
                #[test]
                #[should_panic]
                fn $name() {
                    let (from, with) = $value;
                    from.refine(&with);
                }
            )*
            }
        }

        refine_success_tests!(
            refine_from_empty_with_empty: (Empty::<i32>, Empty::<i32>, Empty::<i32>),
            refine_from_empty_with_inherent: (Empty, Inherent(1), Inherited(1)),
            refine_from_empty_with_inherited: (Empty, Inherited(1), Inherited(1)),
        );

        refine_fail_tests!(
            refine_from_empty_with_refined: (Empty, Refined(1,2)),
        );

        refine_success_tests!(
            refine_from_inherent_with_empty: (Inherent(1), Empty, Inherent(1)),
            refine_from_inherent_with_inherent: (Inherent(1), Inherent(2), Refined(2, 1)),
            refine_from_inherent_with_inherited: (Inherent(1), Inherited(2), Refined(2, 1)),
        );

        refine_fail_tests!(
            refine_from_inherent_with_refined: (Inherent(1), Refined(2,3)),
        );

        refine_success_tests!(
            refine_from_inherited_with_empty: (Inherited(1), Empty, Inherited(1)),
            refine_from_inherited_with_inherent: (Inherited(1), Inherent(2), Refined(2, 1)),
            refine_from_inherited_with_inherited: (Inherited(1), Inherited(2), Refined(2, 1)),
        );

        refine_fail_tests!(
            refine_from_inherited_with_refined: (Inherited(1), Refined(2,3)),
        );

        refine_success_tests!(
            refine_from_refined_with_empty: (Refined(1, 2), Empty, Refined(1, 2)),
            // Generally, we can not refine a refined item.
            // In this case it is possible, because the refined-from part does not change.
            refine_from_refined_with_inherited_refinable: (Refined(1, 2), Inherited(1), Refined(1, 2)),
        );

        refine_fail_tests!(
            refine_from_refined_with_inherent: (Refined(1, 2), Inherent(3)),
            refine_from_refined_with_inherited_unrefinable: (Refined(1, 2), Inherited(3)),
            refine_from_refined_with_refined: (Refined(1, 2), Refined(3,4)),
        );
    }

    mod specification_item {
        use crate::specs::typed::SpecificationItem;

        #[test]
        fn set_value_of_empty() {
            let mut item: SpecificationItem<i32> = SpecificationItem::Empty;
            item.set(1);
            assert!(matches!(item, SpecificationItem::Inherent(1)));
        }

        #[test]
        fn set_value_of_inherent() {
            let mut item = SpecificationItem::Inherent(1);
            item.set(2);
            assert!(matches!(item, SpecificationItem::Inherent(2)));
        }

        #[test]
        fn set_value_of_inherited() {
            let mut item = SpecificationItem::Inherited(1);
            item.set(2);
            assert!(matches!(item, SpecificationItem::Refined(1, 2)));
        }

        #[test]
        fn set_value_of_refined() {
            let mut item = SpecificationItem::Refined(1, 2);
            item.set(3);
            assert!(matches!(item, SpecificationItem::Refined(1, 3)));
        }

        #[test]
        fn push_value_to_empty() {
            let mut item: SpecificationItem<Vec<i32>> = SpecificationItem::Empty;
            item.push(1);
            let vec = item.expect_inherent();
            assert_eq!(vec, &vec![1]);
        }

        #[test]
        fn push_value_to_inherent() {
            let mut item = SpecificationItem::Inherent(vec![1]);
            item.push(2);
            let vec = item.expect_inherent();
            assert_eq!(vec, &vec![1, 2]);
        }

        #[test]
        fn push_value_to_inherited() {
            let mut item = SpecificationItem::Inherited(vec![1, 2]);
            item.push(3);
            let (refined_from, refined) = item.expect_refined();
            assert_eq!(refined_from, &vec![1, 2]);
            assert_eq!(refined, &vec![3]);
        }

        #[test]
        fn push_value_to_refined() {
            let mut item = SpecificationItem::Refined(vec![1, 2], vec![3, 4]);
            item.push(5);
            let (refined_from, refined) = item.expect_refined();
            assert_eq!(refined_from, &vec![1, 2]);
            assert_eq!(refined, &vec![3, 4, 5]);
        }
    }

    mod specification_item_kind {
        use super::*;
        use SpecificationItem::*;
        use ProcedureSpecificationKind::*;

        const FAKE_LOCAL_DEF_ID: LocalDefId = rustc_hir::def_id::CRATE_DEF_ID;

        mod invalid_refinements {
            use super::*;

            #[test]
            fn refine_impure_with_predicate() {
                let item = Refined(Impure, Predicate(FAKE_LOCAL_DEF_ID));
                let result = item.validate().expect_err("Expected error");
                assert!(matches!(result, ProcedureSpecificationKindError::InvalidSpecKindRefinement(_, _)));
            }

            #[test]
            fn refine_pure_with_impure() {
                let item = Refined(Pure, Impure);
                let result = item.validate().expect_err("Expected error");
                assert!(matches!(result, ProcedureSpecificationKindError::InvalidSpecKindRefinement(_, _)));
            }

            #[test]
            fn refine_pure_with_predicate() {
                let item = Refined(Pure, Predicate(FAKE_LOCAL_DEF_ID));
                let result = item.validate().expect_err("Expected error");
                assert!(matches!(result, ProcedureSpecificationKindError::InvalidSpecKindRefinement(_, _)));
            }

            #[test]
            fn refine_predicate_with_pure() {
                let item = Refined(Predicate(FAKE_LOCAL_DEF_ID), Pure);
                let result = item.validate().expect_err("Expected error");
                assert!(matches!(result, ProcedureSpecificationKindError::InvalidSpecKindRefinement(_, _)));
            }

            #[test]
            fn refine_predicate_with_impure() {
                let item = Refined(Predicate(FAKE_LOCAL_DEF_ID), Impure);
                let result = item.validate().expect_err("Expected error");
                assert!(matches!(result, ProcedureSpecificationKindError::InvalidSpecKindRefinement(_, _)));
            }
        }

        mod is_impure {
            use super::*;

            macro_rules! impure_checks {
                    ($($name:ident: $value:expr,)*) => {
                        $(
                            #[test]
                            fn $name() {
                                let (item, expected) = $value;
                                let item: SpecificationItem<ProcedureSpecificationKind> = item;
                                let result = item.is_impure().expect("Expected impure");
                                assert_eq!(result, expected);
                            }
                        )*
                    }
                }

            impure_checks!(
                    empty: (Empty, true),
                    inherent_impure: (Inherent(Impure), true),
                    inherent_pure: (Inherent(Pure), false),
                    inherent_predicate: (Inherent(Predicate(FAKE_LOCAL_DEF_ID)), false),
                    inherited_impure: (Inherited(Impure), true),
                    inherited_pure: (Inherited(Pure), false),
                    inherited_predicate: (Inherited(Predicate(FAKE_LOCAL_DEF_ID)), false),
                    refined_impure_parent_impure_child: (Refined(Impure, Impure), true),
                    refined_impure_parent_pure_child: (Refined(Impure, Pure), false),
                    refined_pure_parent_with_pure_child: (Refined(Pure, Pure), false),
                    refined_predicate_parent_with_predicate_child: (Refined(Predicate(FAKE_LOCAL_DEF_ID), Predicate(FAKE_LOCAL_DEF_ID)), false),
            );
        }

        mod is_pure {
            use super::*;

            macro_rules! pure_checks {
                    ($($name:ident: $value:expr,)*) => {
                        $(
                            #[test]
                            fn $name() {
                                let (item, expected) = $value;
                                let item: SpecificationItem<ProcedureSpecificationKind> = item;
                                let result = item.is_pure().expect("Expected pure");
                                assert_eq!(result, expected);
                            }
                        )*
                    }
                }

            pure_checks!(
                    empty: (Empty, false),
                    inherent_impure: (Inherent(Impure), false),
                    inherent_pure: (Inherent(Pure), true),
                    inherent_predicate: (Inherent(Predicate(FAKE_LOCAL_DEF_ID)), true),
                    inherited_impure: (Inherited(Impure), false),
                    inherited_pure: (Inherited(Pure), true),
                    inherited_predicate: (Inherited(Predicate(FAKE_LOCAL_DEF_ID)), true),
                    refined_impure_parent_impure_child: (Refined(Impure, Impure), false),
                    refined_impure_parent_pure_child: (Refined(Impure, Pure), true),
                    refined_pure_parent_with_pure: (Refined(Pure, Pure), true),
                    refined_predicate_parent_with_predicate_child: (Refined(Predicate(FAKE_LOCAL_DEF_ID), Predicate(FAKE_LOCAL_DEF_ID)), true),
            );
        }

        mod is_predicate {
            use super::*;

            macro_rules! predicate_checks {
                    ($($name:ident: $value:expr,)*) => {
                        $(
                            #[test]
                            fn $name() {
                                let (item, expected) = $value;
                                let item: SpecificationItem<ProcedureSpecificationKind> = item;
                                let result = item.get_predicate_body().expect("Expected predicate");
                                assert_eq!(result.is_some(), expected);
                            }
                        )*
                    }
                }

            predicate_checks!(
                    empty: (Empty, false),
                    inherent_impure: (Inherent(Impure), false),
                    inherent_pure: (Inherent(Pure), false),
                    inherent_predicate: (Inherent(Predicate(FAKE_LOCAL_DEF_ID)), true),
                    inherited_impure: (Inherited(Impure), false),
                    inherited_pure: (Inherited(Pure), false),
                    inherited_predicate: (Inherited(Predicate(FAKE_LOCAL_DEF_ID)), true),
                    refined_impure_parent_impure_child: (Refined(Impure, Impure), false),
                    refined_impure_parent_pure_child: (Refined(Impure, Pure), false),
                    refined_pure_parent_with_pure_child: (Refined(Pure, Pure), false),
                    refined_predicate_parent_with_predicate_child: (Refined(Predicate(FAKE_LOCAL_DEF_ID), Predicate(FAKE_LOCAL_DEF_ID)), true),
            );
        }
    }
}<|MERGE_RESOLUTION|>--- conflicted
+++ resolved
@@ -11,9 +11,8 @@
 /// A map of specifications keyed by crate-local DefIds.
 #[derive(Default, Debug, Clone)]
 pub struct DefSpecificationMap {
-    pub proc_specs: HashMap<LocalDefId, SpecGraph<ProcedureSpecification>>,
-    pub loop_specs: HashMap<LocalDefId, SpecGraph<LoopSpecification>>,
-    pub extern_specs: HashMap<DefId, LocalDefId>,
+    pub proc_specs: HashMap<DefId, SpecGraph<ProcedureSpecification>>,
+    pub loop_specs: HashMap<DefId, SpecGraph<LoopSpecification>>,
 }
 
 impl DefSpecificationMap {
@@ -22,21 +21,11 @@
     }
 
     pub fn get_loop_spec(&self, def_id: &DefId) -> Option<&SpecGraph<LoopSpecification>> {
-        let id = self.map_to_spec(def_id)?;
-        self.loop_specs.get(&id)
+        self.loop_specs.get(&def_id)
     }
 
     pub fn get_proc_spec(&self, def_id: &DefId) -> Option<&SpecGraph<ProcedureSpecification>> {
-        let id = self.map_to_spec(def_id)?;
-        self.proc_specs.get(&id)
-    }
-
-    fn map_to_spec(&self, def_id: &DefId) -> Option<LocalDefId> {
-        if let Some(spec_id) = self.extern_specs.get(def_id) {
-            Some(*spec_id)
-        } else {
-            def_id.as_local()
-        }
+        self.proc_specs.get(&def_id)
     }
 }
 
@@ -526,82 +515,6 @@
     }
 }
 
-<<<<<<< HEAD
-=======
-impl Refinable for SpecificationSet {
-    fn refine(self, other: &Self) -> Self {
-        if self.is_procedure() && other.is_procedure() {
-            let self_proc = self.into_procedure();
-            let other_proc = other.expect_procedure();
-            let refined = self_proc.refine(other_proc);
-            return SpecificationSet::Procedure(refined);
-        }
-        self
-    }
-}
-
-#[derive(Debug, Clone)]
-pub struct ProcedureSpecification {
-    pub span: Option<Span>,
-    pub kind: SpecificationItem<ProcedureSpecificationKind>,
-    pub pres: SpecificationItem<Vec<LocalDefId>>,
-    pub posts: SpecificationItem<Vec<LocalDefId>>,
-    pub pledges: SpecificationItem<Vec<Pledge>>,
-    pub trusted: SpecificationItem<bool>,
-}
-
-impl ProcedureSpecification {
-    pub fn empty() -> Self {
-        ProcedureSpecification {
-            span: None,
-            kind: SpecificationItem::Empty,
-            pres: SpecificationItem::Empty,
-            posts: SpecificationItem::Empty,
-            pledges: SpecificationItem::Empty,
-            trusted: SpecificationItem::Inherent(false),
-        }
-    }
-}
-
-#[derive(Clone, Copy, Debug, PartialEq)]
-pub enum ProcedureSpecificationKind {
-    Impure,
-    Pure,
-    /// The specification is a predicate with the enclosed body
-    Predicate(LocalDefId),
-}
-
-impl Display for ProcedureSpecificationKind {
-    fn fmt(&self, f: &mut Formatter<'_>) -> std::fmt::Result {
-        match self {
-            ProcedureSpecificationKind::Impure => write!(f, "Impure"),
-            ProcedureSpecificationKind::Pure => write!(f, "Pure"),
-            ProcedureSpecificationKind::Predicate(_) => write!(f, "Predicate"),
-        }
-    }
-}
-
-#[derive(Debug, Clone)]
-pub struct LoopSpecification {
-    pub invariant: LocalDefId,
-}
-
-/// A map of specifications keyed by local or external DefIds.
-#[derive(Default, Debug, Clone)]
-pub struct DefSpecificationMap {
-    pub specs: HashMap<DefId, SpecificationSet>,
-}
-
-impl DefSpecificationMap {
-    pub fn new() -> Self {
-        Self::default()
-    }
-    pub fn get(&self, def_id: &DefId) -> Option<&SpecificationSet> {
-        self.specs.get(def_id)
-    }
-}
-
->>>>>>> 0f079017
 #[cfg(test)]
 mod tests {
     use super::*;
