extern crate proc_macro;

#[cfg(not(feature = "prusti"))]
mod private {
    /// A macro for writing a precondition on a function.
    pub use prusti_contracts_impl::requires;

    /// A macro for writing a postcondition on a function.
    pub use prusti_contracts_impl::ensures;

    /// A macro for writing a pledge on a function.
    pub use prusti_contracts_impl::after_expiry;

    /// A macro for writing a conditional pledge on a function.
    pub use prusti_contracts_impl::after_expiry_if;

    /// A macro for marking a function as pure.
    pub use prusti_contracts_impl::pure;

    /// A macro for marking a function as trusted.
    pub use prusti_contracts_impl::trusted;

<<<<<<< HEAD
    /// A macro for writing a loop invariant.
    pub use prusti_contracts_impl::invariant;

    /// A macro for defining a closure with a specification.
    pub use prusti_contracts_impl::closure;
=======
    /// A macro for writing a loop body invariant.
    pub use prusti_contracts_impl::body_invariant;
>>>>>>> 0df22941
}

#[cfg(feature = "prusti")]
mod private {
    /// A macro for writing a precondition on a function.
    pub use prusti_contracts_internal::requires;

    /// A macro for writing a postcondition on a function.
    pub use prusti_contracts_internal::ensures;

    /// A macro for writing a pledge on a function.
    pub use prusti_contracts_internal::after_expiry;

    /// A macro for writing a conditional pledge on a function.
    pub use prusti_contracts_internal::after_expiry_if;

    /// A macro for marking a function as pure.
    pub use prusti_contracts_internal::pure;

    /// A macro for marking a function as trusted.
    pub use prusti_contracts_internal::trusted;

<<<<<<< HEAD
    /// A macro for writing a loop invariant.
    pub use prusti_contracts_internal::invariant;

    /// A macro for defining a closure with a specification.
    pub use prusti_contracts_internal::closure;
=======
    /// A macro for writing a loop body invariant.
    pub use prusti_contracts_internal::body_invariant;
>>>>>>> 0df22941
}


/// This function is used to evaluate an expression in the context just
/// before the borrows expires.
pub fn before_expiry<T>(arg: T) -> T {
    arg
}

/// This function is used to evaluate an expression in the “old”
/// context, that is at the beginning of the method call.
pub fn old<T>(arg: T) -> T {
    arg
}

pub use private::*;<|MERGE_RESOLUTION|>--- conflicted
+++ resolved
@@ -20,16 +20,11 @@
     /// A macro for marking a function as trusted.
     pub use prusti_contracts_impl::trusted;
 
-<<<<<<< HEAD
-    /// A macro for writing a loop invariant.
-    pub use prusti_contracts_impl::invariant;
+    /// A macro for writing a loop body invariant.
+    pub use prusti_contracts_impl::body_invariant;
 
     /// A macro for defining a closure with a specification.
     pub use prusti_contracts_impl::closure;
-=======
-    /// A macro for writing a loop body invariant.
-    pub use prusti_contracts_impl::body_invariant;
->>>>>>> 0df22941
 }
 
 #[cfg(feature = "prusti")]
@@ -52,16 +47,11 @@
     /// A macro for marking a function as trusted.
     pub use prusti_contracts_internal::trusted;
 
-<<<<<<< HEAD
-    /// A macro for writing a loop invariant.
-    pub use prusti_contracts_internal::invariant;
+    /// A macro for writing a loop body invariant.
+    pub use prusti_contracts_internal::body_invariant;
 
     /// A macro for defining a closure with a specification.
     pub use prusti_contracts_internal::closure;
-=======
-    /// A macro for writing a loop body invariant.
-    pub use prusti_contracts_internal::body_invariant;
->>>>>>> 0df22941
 }
 
 
