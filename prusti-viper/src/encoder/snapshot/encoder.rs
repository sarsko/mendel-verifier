--- conflicted
+++ resolved
@@ -838,13 +838,8 @@
             }
 
             ty::TyKind::Array(elem_ty, ..) => {
-<<<<<<< HEAD
-                let elem_snap_ty = self.encode_type(encoder, elem_ty, tymap)?;
+                let elem_snap_ty = self.encode_type(encoder, *elem_ty, tymap)?;
                 let array_types = encoder.encode_sequence_types(ty)?;
-=======
-                let elem_snap_ty = self.encode_type(encoder, *elem_ty, tymap)?;
-                let array_types = encoder.encode_array_types(ty)?;
->>>>>>> cb94a52c
 
                 let domain_name = format!("Snap${}", &array_types.sequence_pred_type.name());
                 let snap_type = array_types.sequence_pred_type.convert_to_snapshot();
@@ -909,11 +904,7 @@
                         i.clone(),
                     ]);
 
-<<<<<<< HEAD
-                    let indices = vir_expr! { ([Expr::from(0)] <= [i]) && ([i] < [Expr::from(array_types.sequence_len.unwrap())]) };
-=======
-                    let indices = vir_expr! { ([Expr::from(0usize)] <= [i]) && ([i] < [Expr::from(array_types.array_len)]) };
->>>>>>> cb94a52c
+                    let indices = vir_expr! { ([Expr::from(0usize)] <= [i]) && ([i] < [Expr::from(array_types.sequence_len.unwrap())]) };
 
                     vir_expr! { forall i: Int :: { [read_call], [lookup_call] } ([indices] ==> ([read_call] == [lookup_call])) }
                 };
@@ -1073,17 +1064,10 @@
             }
 
             ty::TyKind::Slice(elem_ty) => {
-<<<<<<< HEAD
                 let slice_types = encoder.encode_sequence_types(ty)?;
                 let domain_name = format!("Snap${}", &slice_types.sequence_pred_type.name());
                 let slice_snap_ty = slice_types.sequence_pred_type.convert_to_snapshot();
-                let elem_snap_ty = self.encode_type(encoder, elem_ty, tymap)?;
-=======
-                let slice_types = encoder.encode_slice_types(ty)?;
-                let domain_name = format!("Snap${}", &slice_types.slice_pred_type.name());
-                let slice_snap_ty = slice_types.slice_pred_type.convert_to_snapshot();
                 let elem_snap_ty = self.encode_type(encoder, *elem_ty, tymap)?;
->>>>>>> cb94a52c
                 let seq_type = Type::Seq(vir::SeqType {
                     typ: box elem_snap_ty.clone(),
                 });
