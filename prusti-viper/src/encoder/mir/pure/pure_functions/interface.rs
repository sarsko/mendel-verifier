//! A public interface to the pure function encoder.

use super::encoder::{FunctionCallInfo, FunctionCallInfoHigh, PureFunctionEncoder};
use crate::encoder::{
    errors::{SpannedEncodingResult, WithSpan},
    mir::{generics::MirGenericsEncoderInterface, specifications::SpecificationsInterface},
    snapshot::interface::SnapshotEncoderInterface,
    stub_function_encoder::StubFunctionEncoder,
};
use log::{debug, trace};
use prusti_interface::data::ProcedureDefId;
use rustc_hash::{FxHashMap, FxHashSet};
use rustc_middle::ty::subst::SubstsRef;

use prusti_interface::specs::typed::ProcedureSpecificationKind;
use std::cell::RefCell;
use vir_crate::{common::identifier::WithIdentifier, high as vir_high, polymorphic as vir_poly};

/// Key of stored call infos, consisting of the DefId of the called function
/// and (the VIR encoding of) the type substitutions applied to it. This means
/// that each generic variant of a pure function will be encoded as a separate
/// pure function in Viper.
type Key = (ProcedureDefId, Vec<vir_high::Type>);

type FunctionConstructor<'v, 'tcx> = Box<
    dyn FnOnce(
            &crate::encoder::encoder::Encoder<'v, 'tcx>,
        ) -> SpannedEncodingResult<vir_high::FunctionDecl>
        + 'tcx,
>;

/// Depending on the context of the pure encoding,
/// panics will be encoded slightly differently.
#[derive(PartialEq, Eq, Clone, Copy)]
pub(crate) enum PureEncodingContext {
    /// Panics will be encoded as calls to unreachable functions
    /// (which have a `requires false` pre-condition).
    Code,
    /// Indicates that a panic should be encoded to a `false` boolean value.
    /// This flag is used to distinguish whether an assert terminators generated e.g. for an
    /// integer overflow should be translated into `false` and when to an "unreachable" function
    /// call with a `false` precondition.
    Assertion,
    /// Whether the current pure expression that's being encoded sits inside a trigger closure.
    /// Viper limits the type of expressions that are allowed in quantifier triggers and
    /// this requires special care when encoding array/slice accesses which may come with
    /// bound checks included in the MIR. For this purpose, paths that might panic will
    /// be stripped away during the trigger encoding.
    Trigger,
}

#[derive(Default)]
pub(crate) struct PureFunctionEncoderState<'v, 'tcx: 'v> {
    bodies_high: RefCell<FxHashMap<Key, vir_high::Expression>>,
    bodies_poly: RefCell<FxHashMap<Key, vir_poly::Expr>>,
    /// Information necessary to encode a function call. FIXME: Remove this one
    /// and have only call_infos_high.
    call_infos_poly: RefCell<FxHashMap<Key, FunctionCallInfo>>,
    /// Information necessary to encode a function call.
    call_infos_high: RefCell<FxHashMap<Key, FunctionCallInfoHigh>>,
    /// Pure functions whose encoding started (and potentially already
    /// finished). This is used to break recursion.
    pure_functions_encoding_started: RefCell<FxHashSet<Key>>,
    // A mapping from the function identifier to an information needed to encode
    // that function.
    function_descriptions:
        RefCell<FxHashMap<vir_poly::FunctionIdentifier, FunctionDescription<'tcx>>>,
    /// Mapping from keys on MIR level to function identifiers on VIR level.
    function_identifiers: RefCell<FxHashMap<Key, vir_poly::FunctionIdentifier>>,
    /// Encoded functions. The encoding of these functions was triggered by the
    /// definition collector requesting their definition.
    functions: RefCell<FxHashMap<String, std::rc::Rc<vir_high::FunctionDecl>>>,
    /// Callbacks that know how to lazily construct the specified function.
    function_constructors: RefCell<FxHashMap<String, FunctionConstructor<'v, 'tcx>>>,
}

/// The information necessary to encode a function definition.
#[derive(Clone, Debug)]
pub(crate) struct FunctionDescription<'tcx> {
    proc_def_id: ProcedureDefId,
    substs: SubstsRef<'tcx>,
}

pub(crate) trait PureFunctionEncoderInterface<'v, 'tcx> {
    fn encode_pure_expression(
        &self,
        proc_def_id: ProcedureDefId,
        parent_def_id: ProcedureDefId,
        substs: SubstsRef<'tcx>,
    ) -> SpannedEncodingResult<vir_poly::Expr>;

    /// Encode the body of the given procedure as a pure expression.
    fn encode_pure_expression_high(
        &self,
        proc_def_id: ProcedureDefId,
        parent_def_id: ProcedureDefId,
        substs: SubstsRef<'tcx>,
    ) -> SpannedEncodingResult<vir_high::Expression>;

    /// Encode the pure function definition.
    fn encode_pure_function_def(
        &self,
        proc_def_id: ProcedureDefId,
        substs: SubstsRef<'tcx>,
    ) -> SpannedEncodingResult<()>;

    /// Ensure that the function with the specified identifier is encoded.
    fn ensure_pure_function_encoded(
        &self,
        identifier: &vir_poly::FunctionIdentifier,
    ) -> SpannedEncodingResult<()>;

    /// Encode the use (call) of a pure function, returning the name of the
    /// function and its type.
    ///
    /// The called function must be marked as pure. It should be local unless
    /// there is an external specification defined.
    fn encode_pure_function_use(
        &self,
        proc_def_id: ProcedureDefId,
        parent_def_id: ProcedureDefId,
        substs: SubstsRef<'tcx>,
    ) -> SpannedEncodingResult<(String, vir_poly::Type)>;

    /// Encode the use (call) of a pure function, returning the name of the
    /// function and its type.
    ///
    /// The called function must be marked as pure. It should be local unless
    /// there is an external specification defined.
    fn encode_pure_function_use_high(
        &self,
        proc_def_id: ProcedureDefId,
        parent_def_id: ProcedureDefId,
        substs: SubstsRef<'tcx>,
    ) -> SpannedEncodingResult<(String, vir_high::Type)>;

    /// Get the encoded function declaration.
    ///
    /// This will trigger the encoding of the function declaration if needed.
    fn get_pure_function_decl_mir(
        &self,
        function_identifier: &str,
    ) -> SpannedEncodingResult<std::rc::Rc<vir_high::FunctionDecl>>;

    fn register_function_constructor_mir(
        &self,
        function_identifier: String,
        constructor: FunctionConstructor<'v, 'tcx>,
    ) -> SpannedEncodingResult<()>;
}

impl<'v, 'tcx: 'v> PureFunctionEncoderInterface<'v, 'tcx>
    for crate::encoder::encoder::Encoder<'v, 'tcx>
{
    fn encode_pure_expression_high(
        &self,
        proc_def_id: ProcedureDefId,
        parent_def_id: ProcedureDefId,
        substs: SubstsRef<'tcx>,
    ) -> SpannedEncodingResult<vir_high::Expression> {
        let mir_span = self.env().tcx().def_span(proc_def_id);
        let substs_key = self
            .encode_generic_arguments_high(proc_def_id, substs)
            .with_span(mir_span)?;
        let key = (proc_def_id, substs_key);
        if !self
            .pure_function_encoder_state
            .bodies_high
            .borrow()
            .contains_key(&key)
        {
            let body = super::new_encoder::encode_pure_expression(
                self,
                proc_def_id,
                if self.is_encoding_trigger.get() {
                    // quantifier triggers might not evaluate to boolean
                    PureEncodingContext::Trigger
                } else {
                    PureEncodingContext::Assertion
                },
                parent_def_id,
                substs,
            )?;
            assert!(self
                .pure_function_encoder_state
                .bodies_high
                .borrow_mut()
                .insert(key.clone(), body)
                .is_none());
        }
        Ok(self.pure_function_encoder_state.bodies_high.borrow()[&key].clone())
    }

    // FIXME: This should be refactored to depend on encode_pure_expression_high
    // and moved to prusti-viper/src/encoder/high/pure_functions/interface.rs
    fn encode_pure_expression(
        &self,
        proc_def_id: ProcedureDefId,
        parent_def_id: ProcedureDefId,
        substs: SubstsRef<'tcx>,
    ) -> SpannedEncodingResult<vir_poly::Expr> {
        let mir_span = self.env().tcx().def_span(proc_def_id);
        let substs_key = self
            .encode_generic_arguments_high(proc_def_id, substs)
            .with_span(mir_span)?;
        let key = (proc_def_id, substs_key);

        if !self
            .pure_function_encoder_state
            .bodies_poly
            .borrow()
            .contains_key(&key)
        {
            let body = super::encoder::encode_body(
                self,
                proc_def_id,
                if self.is_encoding_trigger.get() {
                    // quantifier triggers might not evaluate to boolean
                    PureEncodingContext::Trigger
                } else {
                    PureEncodingContext::Assertion
                },
                parent_def_id,
                substs,
            )?;
            self.pure_function_encoder_state
                .bodies_poly
                .borrow_mut()
                .insert(key.clone(), body);
        }
        Ok(self.pure_function_encoder_state.bodies_poly.borrow()[&key].clone())
    }

    fn encode_pure_function_def(
        &self,
        proc_def_id: ProcedureDefId,
        substs: SubstsRef<'tcx>,
    ) -> SpannedEncodingResult<()> {
        trace!("[enter] encode_pure_function_def({:?})", proc_def_id);
        assert!(
            self.is_pure(proc_def_id, Some(substs)),
            "procedure is not marked as pure: {:?}",
            proc_def_id
        );

        let mir_span = self.env().tcx().def_span(proc_def_id);
        let substs_key = self
            .encode_generic_arguments_high(proc_def_id, substs)
            .with_span(mir_span)?;
        let key = (proc_def_id, substs_key);

        if !self
            .pure_function_encoder_state
            .function_identifiers
            .borrow()
            .contains_key(&key)
            && !self
                .pure_function_encoder_state
                .pure_functions_encoding_started
                .borrow()
                .contains(&key)
        {
            trace!("not encoded: {:?}", key);

            self.pure_function_encoder_state
                .pure_functions_encoding_started
                .borrow_mut()
                .insert(key.clone());

            let mut pure_function_encoder = PureFunctionEncoder::new(
                self,
                proc_def_id,
                PureEncodingContext::Code,
                proc_def_id,
                substs,
            );

            let maybe_identifier: SpannedEncodingResult<vir_poly::FunctionIdentifier> = (|| {
<<<<<<< HEAD
                let (mut function, needs_patching) = match (
                    self.is_trusted(proc_def_id),
                    self.get_proc_kind(proc_def_id),
                ) {
                    // Predicate bodies are encoded even though the function is trusted
                    (_, ProcedureSpecificationKind::Predicate(Some(predicate_body))) => (
                        pure_function_encoder.encode_predicate_function(&predicate_body)?,
                        false,
                    ),
                    (true, _) | (_, ProcedureSpecificationKind::Predicate(None)) => {
=======
                let (mut function, needs_patching) =
                    if let Some(predicate_body) = self.get_predicate_body(proc_def_id, substs) {
                        (
                            pure_function_encoder.encode_predicate_function(&predicate_body)?,
                            false,
                        )
                    } else if self.is_trusted(proc_def_id, Some(substs)) {
>>>>>>> 8aa16903
                        (pure_function_encoder.encode_bodyless_function()?, false)
                    }
                    (_, ProcedureSpecificationKind::Pure) => {
                        let function = pure_function_encoder.encode_function()?;
                        // Test the new encoding.
                        let _ = super::new_encoder::encode_function_decl(
                            self,
                            proc_def_id,
                            proc_def_id,
                            substs,
                        )?;
                        (function, true)
                    }
                    (_, ProcedureSpecificationKind::Impure) => {
                        unreachable!("trying to encode an impure function in pure encoder")
                    }
                };

                if needs_patching {
                    self.mirror_encoder
                        .borrow_mut()
                        .encode_mirrors(proc_def_id, &mut function);
                }

                function = self
                    .patch_snapshots_function(function)
                    .with_span(mir_span)?;

                self.log_vir_program_before_viper(function.to_string());
                Ok(self.insert_function(function))
            })(
            );
            match maybe_identifier {
                Ok(identifier) => {
                    self.pure_function_encoder_state
                        .function_identifiers
                        .borrow_mut()
                        .insert(key, identifier);
                }
                Err(error) => {
                    self.register_encoding_error(error);
                    debug!("Error encoding pure function: {:?}", proc_def_id);
                    let body = self.env().external_mir(proc_def_id, substs);
                    // TODO(tymap): does stub encoder need substs?
                    let stub_encoder = StubFunctionEncoder::new(self, proc_def_id, &body, substs);
                    let function = stub_encoder.encode_function()?;
                    self.log_vir_program_before_viper(function.to_string());
                    let identifier = self.insert_function(function);
                    self.pure_function_encoder_state
                        .function_identifiers
                        .borrow_mut()
                        .insert(key, identifier);
                }
            }
        }

        trace!("[exit] encode_pure_function_def({:?})", proc_def_id);
        Ok(())
    }

    fn ensure_pure_function_encoded(
        &self,
        identifier: &vir_poly::FunctionIdentifier,
    ) -> SpannedEncodingResult<()> {
        let function_descriptions = self
            .pure_function_encoder_state
            .function_descriptions
            .borrow();
        if let Some(function_description) = function_descriptions.get(identifier) {
            let function_description = function_description.clone();
            // We need to release the borrow here before encoding the function
            // because otherwise encoding recursive functions cause a panic.
            drop(function_descriptions);
            self.encode_pure_function_def(
                function_description.proc_def_id,
                function_description.substs,
            )?;
        } else {
            // FIXME: We probably should not fail silently here…
        }
        Ok(())
    }

    fn encode_pure_function_use(
        &self,
        proc_def_id: ProcedureDefId,
        parent_def_id: ProcedureDefId,
        substs: SubstsRef<'tcx>,
    ) -> SpannedEncodingResult<(String, vir_poly::Type)> {
        assert!(
            self.is_pure(proc_def_id, Some(substs)),
            "procedure is not marked as pure: {:?}",
            proc_def_id
        );

        let mir_span = self.env().tcx().def_span(proc_def_id);
        let substs_key = self
            .encode_generic_arguments_high(proc_def_id, substs)
            .with_span(mir_span)?;
        let key = (proc_def_id, substs_key);

        let mut call_infos = self
            .pure_function_encoder_state
            .call_infos_poly
            .borrow_mut();
        if !call_infos.contains_key(&key) {
            // Compute information necessary to encode the function call and
            // memoize it.
            let pure_function_encoder = PureFunctionEncoder::new(
                self,
                proc_def_id,
                PureEncodingContext::Code,
                parent_def_id,
                substs,
            );
            let function_call_info = pure_function_encoder.encode_function_call_info()?;

            // Save the information necessary to encode the function definition.
            let function_identifier: vir_poly::FunctionIdentifier =
                WithIdentifier::get_identifier(&function_call_info).into();
            let mut function_descriptions = self
                .pure_function_encoder_state
                .function_descriptions
                .borrow_mut();
            // Then `function_identifier` may be the same with a different `key`.
            // This is because the substitution map `substs` context may differ,
            // but the pure function call does not use these generics.
            // For instance a pure function call in a trait and then a trait impl;
            // in the former `substs` is empty, but in the latter the generic `Self` is mapped.
            function_descriptions
                .entry(function_identifier)
                .or_insert(FunctionDescription {
                    proc_def_id,
                    substs,
                });

            call_infos.insert(key.clone(), function_call_info);
        }
        let function_call_info = &call_infos[&key];

        Ok((
            function_call_info.name.clone(),
            function_call_info.return_type.clone(),
        ))
    }

    fn encode_pure_function_use_high(
        &self,
        proc_def_id: ProcedureDefId,
        parent_def_id: ProcedureDefId,
        substs: SubstsRef<'tcx>,
    ) -> SpannedEncodingResult<(String, vir_high::Type)> {
        assert!(
            self.is_pure(proc_def_id, Some(substs)),
            "procedure is not marked as pure: {:?}",
            proc_def_id
        );

        let mir_span = self.env().tcx().def_span(proc_def_id);
        let substs_key = self
            .encode_generic_arguments_high(proc_def_id, substs)
            .with_span(mir_span)?;
        let key = (proc_def_id, substs_key);

        let mut call_infos = self
            .pure_function_encoder_state
            .call_infos_high
            .borrow_mut();
        if !call_infos.contains_key(&key) {
            // Compute information necessary to encode the function call and
            // memoize it.
            let function_call_info = super::new_encoder::encode_function_call_info(
                self,
                proc_def_id,
                parent_def_id,
                substs,
            )?;

            let identifier = function_call_info.get_identifier();
            self.register_function_constructor_mir(
                identifier,
                Box::new(move |encoder| {
                    super::new_encoder::encode_function_decl(
                        encoder,
                        proc_def_id,
                        proc_def_id,
                        substs,
                    )
                }),
            )?;

            // FIXME: Refactor encode_pure_function_use to depend on this function.
            let _ = self.encode_pure_function_use(proc_def_id, parent_def_id, substs)?;

            call_infos.insert(key.clone(), function_call_info);
        }
        let function_call_info = &call_infos[&key];

        Ok((
            function_call_info.name.clone(),
            function_call_info.return_type.clone(),
        ))
    }

    fn get_pure_function_decl_mir(
        &self,
        function_identifier: &str,
    ) -> SpannedEncodingResult<std::rc::Rc<vir_high::FunctionDecl>> {
        let functions_borrow = self.pure_function_encoder_state.functions.borrow();
        if let Some(function) = functions_borrow.get(function_identifier) {
            // The function is already encoded.
            Ok(function.clone())
        } else {
            drop(functions_borrow); // Release the borrow.

            let constructor = self
                .pure_function_encoder_state
                .function_constructors
                .borrow_mut()
                .remove(function_identifier);

            // The function is not yet encoded. Trigger the encoding.
            if let Some(constructor) = constructor {
                let function = std::rc::Rc::new(constructor(self)?);
                let identifier = function.get_identifier();
                assert_eq!(&identifier, function_identifier);
                self.pure_function_encoder_state
                    .functions
                    .borrow_mut()
                    .insert(identifier, function.clone());
                Ok(function)
            } else {
                unreachable!("not found constructor for {}", function_identifier);
            }
        }
    }

    fn register_function_constructor_mir(
        &self,
        function_identifier: String,
        constructor: FunctionConstructor<'v, 'tcx>,
    ) -> SpannedEncodingResult<()> {
        assert!(self
            .pure_function_encoder_state
            .function_constructors
            .borrow_mut()
            .insert(function_identifier, constructor)
            .is_none());
        Ok(())
    }
}<|MERGE_RESOLUTION|>--- conflicted
+++ resolved
@@ -276,9 +276,8 @@
             );
 
             let maybe_identifier: SpannedEncodingResult<vir_poly::FunctionIdentifier> = (|| {
-<<<<<<< HEAD
                 let (mut function, needs_patching) = match (
-                    self.is_trusted(proc_def_id),
+                    self.is_trusted(proc_def_id, Some(substs)),
                     self.get_proc_kind(proc_def_id),
                 ) {
                     // Predicate bodies are encoded even though the function is trusted
@@ -287,15 +286,6 @@
                         false,
                     ),
                     (true, _) | (_, ProcedureSpecificationKind::Predicate(None)) => {
-=======
-                let (mut function, needs_patching) =
-                    if let Some(predicate_body) = self.get_predicate_body(proc_def_id, substs) {
-                        (
-                            pure_function_encoder.encode_predicate_function(&predicate_body)?,
-                            false,
-                        )
-                    } else if self.is_trusted(proc_def_id, Some(substs)) {
->>>>>>> 8aa16903
                         (pure_function_encoder.encode_bodyless_function()?, false)
                     }
                     (_, ProcedureSpecificationKind::Pure) => {
