--- conflicted
+++ resolved
@@ -4,13 +4,7 @@
     high::types::HighTypeEncoderInterface,
 };
 
-<<<<<<< HEAD
-=======
-#[rustfmt::skip]
-use ::log::trace;
-
 use rustc_errors::MultiSpan;
->>>>>>> ef018b53
 use rustc_hash::FxHashMap;
 use rustc_middle::{mir, ty};
 use std::cell::RefCell;
