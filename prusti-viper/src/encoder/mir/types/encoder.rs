--- conflicted
+++ resolved
@@ -8,16 +8,7 @@
 use crate::encoder::{
     errors::{EncodingResult, SpannedEncodingError, SpannedEncodingResult},
     high::types::HighTypeEncoderInterface,
-<<<<<<< HEAD
-    mir::{
-        generics::MirGenericsEncoderInterface, types::helpers::compute_discriminant_bounds_high,
-        pure::SpecificationEncoderInterface,
-        specifications::SpecificationsInterface,
-    },
-    snapshot::interface::SnapshotEncoderInterface,
-=======
     mir::{generics::MirGenericsEncoderInterface, types::helpers::compute_discriminant_ranges},
->>>>>>> 73392f32
     Encoder,
 };
 use log::debug;
@@ -26,13 +17,7 @@
 use rustc_hir::def_id::DefId;
 use rustc_middle::{mir, ty};
 use rustc_span::MultiSpan;
-<<<<<<< HEAD
-use rustc_hash::FxHashMap;
-
-use vir_crate::high::{self as vir};
-=======
 use vir_crate::high::{self as vir, operations::ty::Typed};
->>>>>>> 73392f32
 
 pub struct TypeEncoder<'p, 'v: 'p, 'tcx: 'v> {
     encoder: &'p Encoder<'v, 'tcx>,
@@ -490,14 +475,14 @@
     //     Ok(result)
     // }
 
-    pub fn encode_invariant_def(self, invariant_name: &str) -> EncodingResult<vir_crate::polymorphic::Function> {
-        use prusti_common::vir_local;
-        use vir_crate::polymorphic::{self as vir};
-        use vir_crate::polymorphic::ExprIterator;
+    pub fn encode_invariant_def(self, invariant_name: &str) -> EncodingResult<vir::FunctionDecl> {
+    // pub fn encode_invariant_def(self, invariant_name: &str) -> EncodingResult<vir_crate::polymorphic::Function> {
+        // use prusti_common::vir_local;
+        // use vir_crate::polymorphic::{self as vir};
+        // use vir_crate::polymorphic::ExprIterator;
 
         debug!("[enter] encode_invariant_def({:?})", self.ty);
-
-<<<<<<< HEAD
+        /*
         let typ = self.encoder.encode_type(self.ty)?;
         let predicate_name = typ.encode_as_string();
         let self_local_var = vir_local! { self: {typ.clone() } };
@@ -602,161 +587,10 @@
             }
             _ => Some(vec![]),
         };
-=======
-        // let predicate_name = self.encoder.encode_type_predicate_use(self.ty)?;
-        // let self_local_var = vir_local!{ self: {vir::Type::TypedRef(predicate_name.clone())} };
-
-        // let invariant_name = self.encoder.encode_type_invariant_use(self.ty)?;
-
-        // let field_invariants = match self.ty.kind() {
-        //     ty::TyKind::Ref(_, ref ty, _) => {
-        //         let elem_field = self.encoder.encode_dereference_field(ty)?;
-        //         let elem_loc = vir::Expression::from(self_local_var.clone()).field(elem_field);
-        //         Some(vec![
-        //             self.encoder.encode_invariant_func_app(ty, elem_loc)?
-        //         ])
-        //     }
-
-        //     ty::TyKind::Adt(ref adt_def, ref subst) if !adt_def.is_box() => {
-        //         if self.is_supported_struct_type(adt_def, subst) {
-        //             let own_substs =
-        //                 ty::List::identity_for_item(self.encoder.env().tcx(), adt_def.did);
-
-        //             // FIXME: this is a hack to support generics. See issue #187.
-        //             let mut tymap = FxHashMap::default();
-
-        //             for (kind1, kind2) in own_substs.iter().zip(*subst) {
-        //                 if let (
-        //                     ty::subst::GenericArgKind::Type(ty1),
-        //                     ty::subst::GenericArgKind::Type(ty2),
-        //                 ) = (kind1.unpack(), kind2.unpack())
-        //                 {
-        //                     tymap.insert(ty1, ty2);
-        //                 }
-        //             }
-        //             let _cleanup_token = self.encoder.push_temp_tymap(tymap);
-
-        //             let mut exprs: Vec<vir::Expression> = vec![];
-        //             let num_variants = adt_def.variants().len();
-        //             let tcx = self.encoder.env().tcx();
-
-        //             let specs: Vec<typed::SpecificationSet> = Vec::new();
-        //             // FIXME: type invariants need to be collected separately
-        //             // in `SpecCollector`, and encoder should get a
-        //             // `get_struct_specs` method or similar.
-        //             // `get_procedure_specs` now only returns procedure specs,
-        //             // so the match below for `SpecSet::Struct` would never
-        //             // succeed.
-
-        //             //if let Some(spec) = self.encoder.get_procedure_specs(adt_def.did) {
-        //             //    specs.push(spec);
-        //             //}
-
-        //             // let traits = self.encoder.env().get_traits_decls_for_type(&self.ty);
-        //             // for trait_id in traits {
-        //             //     //if let Some(spec) = self.encoder.get_procedure_specs(trait_id) {
-        //             //     //    specs.push(spec);
-        //             //     //}
-        //             // }
-
-        //             for spec in specs.into_iter() {
-        //                 //let encoded_args = vec![vir::Expression::from(self_local_var.clone())];
-        //                 // let mut hacky_folder = HackyExprFolder {
-        //                 //     saelf: self_local_var.clone(),
-        //                 // };
-
-        //                 match spec {
-        //                     typed::SpecificationSet::Struct(items) => {
-        //                         for _item in items {
-        //                             // let enc = encode_simple_spec_assertion(
-        //                             //     self.encoder,
-        //                             //     &[],
-        //                             //     &item.assertion
-        //                             // );
-        //                             let _enc = unimplemented!(
-        //                                 "TODO: type invariants need to be upgraded \
-        //                                 to the new compiler version"
-        //                             );
-        //                             // OPEN TODO: hacky fix here to convert the closure var to "self"...
-        //                             // let enc = hacky_folder.fold(enc);
-        //                             // exprs.push(enc);
-        //                         }
-        //                     }
-        //                     _ => unreachable!(),
-        //                 }
-        //             }
-
-        //             if num_variants == 0 {
-        //                 debug!("ADT {:?} has no variant", adt_def);
-        //                 // `false` here is currently unsound. See:
-        //                 // * https://gitlab.inf.ethz.ch/OU-PMUELLER/prusti-dev/issues/158
-        //                 // * https://gitlab.inf.ethz.ch/OU-PMUELLER/prusti-dev/issues/146
-        //                 //exprs.push(false.into());
-        //             } else if num_variants == 1 && (adt_def.is_struct() || adt_def.is_union()) {
-        //                 debug!("ADT {:?} has only one variant", adt_def);
-
-        //                 for field in &adt_def.non_enum_variant().fields {
-        //                     debug!("Encoding field {:?}", field);
-        //                     let field_name = &field.ident.as_str();
-        //                     let field_ty = field.ty(tcx, subst);
-        //                     let elem_field = self.encoder.encode_struct_field(field_name, field_ty)?;
-        //                     let elem_loc =
-        //                         vir::Expression::from(self_local_var.clone()).field(elem_field);
-        //                     exprs.push(
-        //                         self.encoder.encode_invariant_func_app(
-        //                             field_ty,
-        //                             elem_loc
-        //                         )?
-        //                     );
-        //                 }
-        //             } else {
-        //                 debug!("ADT {:?} has {} variants", adt_def, num_variants);
-        //                 // TODO: https://gitlab.inf.ethz.ch/OU-PMUELLER/prusti-dev/issues/201
-        //             }
-
-        //             Some(exprs)
-        //         } else {
-        //             // TODO: https://gitlab.inf.ethz.ch/OU-PMUELLER/prusti-dev/issues/201
-        //             Some(vec![])
-        //         }
-        //     }
-
-        //     // TODO
-        //     _ => Some(vec![]),
-        // };
-
-        // let precondition = match self.ty.kind() {
-        //     ty::TyKind::RawPtr(ty::TypeAndMut { ref ty, .. })
-        //     | ty::TyKind::Ref(_, ref ty, _) => {
-        //         // This is a reference, so we need to have it already unfolded.
-        //         let elem_field = self.encoder.encode_dereference_field(ty)?;
-        //         let elem_loc = vir::Expression::from(self_local_var.clone()).field(elem_field);
-        //         vir::Expression::and(
-        //             vir::Expression::acc_permission(elem_loc.clone(), vir::PermAmount::Read),
-        //             vir::Expression::pred_permission(elem_loc, vir::PermAmount::Read).unwrap(),
-        //         )
-        //     }
-        //     _ => vir::Expression::predicate_access_predicate(
-        //         predicate_name,
-        //         self_local_var.clone().into(),
-        //         vir::PermAmount::Read,
-        //     ),
-        // };
-
-        // let mut function = vir::Function {
-        //     name: invariant_name,
-        //     formal_args: vec![self_local_var],
-        //     return_type: vir::Type::Bool,
-        //     pres: vec![precondition],
-        //     posts: Vec::new(),
-        //     body: field_invariants.map(|invs| invs.into_iter().conjoin()),
-        // };
->>>>>>> 73392f32
-
         let precondition = match self.ty.kind() {
             ty::TyKind::RawPtr(ty::TypeAndMut { ref ty, .. }) | ty::TyKind::Ref(_, ref ty, _) => {
                 // This is a reference, so we need to have it already unfolded.
-                let elem_field = self.encoder.encode_dereference_field(ty)?;
+                let elem_field = self.encoder.encode_dereference_field(*ty)?;
                 let elem_loc = vir::Expr::from(self_local_var.clone()).field(elem_field);
                 vir::Expr::and(
                     vir::Expr::acc_permission(elem_loc.clone(), vir::PermAmount::Read),
@@ -769,24 +603,32 @@
                 vir::PermAmount::Read,
             ),
         };
-        let function = vir::Function {
-            name: self.encoder.encode_type_invariant_use(self.ty)?,
-            type_arguments: vec![], // TODO: generics
-            formal_args: vec![self_local_var],
+        */
+
+        // FIXME: Type invariants are currently not supported. To reenable them,
+        // we need make them to use the regular function encoding mechanism with
+        // snapshots. However, that mechanism is currently very hacky and needs
+        // proper refactoring, which is blocked by VIR 2.0.
+        let typ = self.encoder.encode_type_high(self.ty)?;
+        let self_local_var = vir::VariableDecl::new("self", typ);
+        let function = vir::FunctionDecl {
+            name: invariant_name.to_string(),
+            type_arguments: Vec::new(), // FIXME: This is probably wrong.
+            parameters: vec![self_local_var],
             return_type: vir::Type::Bool,
-            pres: vec![precondition],
+            pres: vec![], // vec![precondition],
             posts: vec![],
-            body: field_invariants.map(|invs| invs.into_iter().conjoin()),
+            body: Some(true.into()), // field_invariants.map(|invs| invs.into_iter().conjoin()),
         };
         // // Patch snapshots
-        let function = self
-            .encoder
-            .patch_snapshots_function(function, &FxHashMap::default())?;
+        //let function = self
+        //    .encoder
+        //    .patch_snapshots_function(function, &FxHashMap::default())?;
 
         self.encoder
             .log_vir_program_before_foldunfold(function.to_string());
 
-        let predicates_map = self.encoder.get_used_viper_predicates_map()?;
+        //let predicates_map = self.encoder.get_used_viper_predicates_map()?;
 
         // Add folding/unfolding
         let function = function; /* foldunfold::add_folding_unfolding_to_function(
@@ -1003,7 +845,7 @@
 
 fn should_encode_typ_invariant(ty: ty::Ty<'_>) -> bool {
     match ty.kind() {
-        ty::TyKind::Ref(_, ty, _) => should_encode_typ_invariant(ty),
+        ty::TyKind::Ref(_, ty, _) => should_encode_typ_invariant(*ty),
         ty::TyKind::Adt(ref adt_def, _) => !adt_def.is_box(),
         _ => false,
     }
