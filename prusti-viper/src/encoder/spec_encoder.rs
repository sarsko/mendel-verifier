--- conflicted
+++ resolved
@@ -142,7 +142,6 @@
         vir::LocalVar::new(var_name, vir::Type::Int)
     }
 
-<<<<<<< HEAD
 //     fn path_to_string(&self, var_path: &hir::Path) -> String {
 //         hir::print::to_string(hir::print::NO_ANN, |s| s.print_path(var_path, false))
 //     }
@@ -323,190 +322,6 @@
 //     }
 
     fn encode_trigger(&self, trigger: &typed::Trigger) -> vir::Trigger {
-=======
-    fn path_to_string(&self, var_path: &hir::Path) -> String {
-        hir::print::to_string(hir::print::NO_ANN, |s| s.print_path(var_path, false))
-    }
-
-    fn encode_hir_variable(&self, var_path: &hir::Path) -> vir::LocalVar {
-        trace!("encode_hir_variable: {:?}", var_path);
-        let original_var_name = self.path_to_string(var_path);
-        let is_quantified_var;
-
-        // Special variable names
-        let var_name = if original_var_name == "result" {
-            is_quantified_var = false;
-            "_0".to_string()
-        } else {
-            // Is it an argument?
-            let opt_local = self
-                .mir
-                .unwrap()
-                .local_decls
-                .iter_enumerated()
-                .find(|(_local, local_decl)| match local_decl.name {
-                    None => false,
-                    Some(name) => &format!("{:?}", name) == &original_var_name,
-                })
-                .map(|(local, _)| local);
-
-            // TODO: give precedence to the variables declared in quantifiers
-            match opt_local {
-                // If it's an argument, use the MIR name (_1, _2, ...)
-                Some(local) => {
-                    is_quantified_var = false;
-                    format!("{:?}", local)
-                }
-
-                // If it is not an argument, keep the original name
-                None => {
-                    is_quantified_var = true;
-                    original_var_name
-                }
-            }
-        };
-
-        let hir_id = match var_path.def {
-            hir::def::Def::Local(node_id) | hir::def::Def::Upvar(node_id, _, _) => {
-                self.encoder.env().tcx().hir.node_to_hir_id(node_id)
-            }
-            ref x => unimplemented!("{:?}", x),
-        };
-        let var_ty = self.encoder.env().hir_id_to_type(hir_id);
-
-        let encoded_type = if is_quantified_var {
-            assert!(
-                match var_ty.sty {
-                    ty::TypeVariants::TyInt(..) | ty::TypeVariants::TyUint(..) => true,
-                    _ => false,
-                },
-                "Quantification is only supported over integer values"
-            );
-            vir::Type::Int
-        } else {
-            // will panic if attempting to encode unsupported type
-            let type_name = self.encoder.encode_type_predicate_use(&var_ty).unwrap();
-            vir::Type::TypedRef(type_name)
-        };
-
-        vir::LocalVar::new(var_name, encoded_type)
-    }
-
-    fn encode_hir_path(&self, base_expr: &hir::Expr) -> vir::Expr {
-        trace!("encode_hir_path: {:?}", base_expr.node);
-        let base_ty = self.encoder.env().hir_id_to_type(base_expr.hir_id);
-        match base_expr.node {
-            hir::Expr_::ExprField(ref expr, _field_id) => {
-                let place = self.encode_hir_path(expr);
-                assert!(place.get_type().is_ref());
-                self.encode_hir_field(place, base_expr)
-            }
-
-            hir::Expr_::ExprUnary(hir::UnOp::UnDeref, ref expr) => {
-                let place = self.encode_hir_path(expr);
-                assert!(place.get_type().is_ref());
-                match place {
-                    vir::Expr::AddrOf(box base, _typ, _) => base,
-                    _ => {
-                        // will panic if attempting to encode unsupported type
-                        let type_name: String = self.encoder.encode_type_predicate_use(base_ty).unwrap();
-                        place.field(vir::Field::new("val_ref", vir::Type::TypedRef(type_name)))
-                    }
-                }
-            }
-
-            hir::Expr_::ExprUnary(..)
-            | hir::Expr_::ExprLit(..)
-            | hir::Expr_::ExprBinary(..)
-            | hir::Expr_::ExprIf(..)
-            | hir::Expr_::ExprMatch(..) => {
-                unreachable!("A path is expected, but found {:?}", base_expr)
-            }
-
-            hir::Expr_::ExprPath(hir::QPath::Resolved(_, ref var_path)) => {
-                vir::Expr::local(self.encode_hir_variable(var_path))
-            }
-
-            ref x => unimplemented!("{:?}", x),
-        }
-    }
-
-    fn encode_hir_path_expr(&self, base_expr: &hir::Expr) -> vir::Expr {
-        trace!("encode_hir_path_expr: {:?}", base_expr.node);
-        let place = self.encode_hir_path(base_expr);
-        let base_ty = self.encoder.env().hir_id_to_type(base_expr.hir_id);
-
-        if place.get_type().is_ref() {
-            match base_ty.sty {
-                ty::TypeVariants::TyBool => place
-                    .field(vir::Field::new("val_bool", vir::Type::Bool))
-                    .into(),
-
-                ty::TypeVariants::TyInt(..) | ty::TypeVariants::TyUint(..) => place
-                    .field(vir::Field::new("val_int", vir::Type::Int))
-                    .into(),
-
-                ty::TypeVariants::TyTuple(..) | ty::TypeVariants::TyAdt(..) => place.into(),
-
-                ref x => unimplemented!("{:?}", x),
-            }
-        } else {
-            place.into()
-        }
-    }
-
-    fn encode_literal_expr(&self, lit: &ast::Lit) -> vir::Expr {
-        trace!("encode_literal_expr: {:?}", lit.node);
-        match lit.node {
-            ast::LitKind::Int(int_val, ast::LitIntType::Signed(_)) => (int_val as i128).into(),
-            ast::LitKind::Int(int_val, ast::LitIntType::Unsigned(_))
-            | ast::LitKind::Int(int_val, ast::LitIntType::Unsuffixed) => int_val.into(),
-            ast::LitKind::Bool(bool_val) => bool_val.into(),
-            ref x => unimplemented!("{:?}", x),
-        }
-    }
-
-    fn encode_hir_expr(&self, base_expr: &hir::Expr) -> vir::Expr {
-        trace!("encode_hir_expr: {:?}", base_expr.node);
-        match base_expr.node {
-            hir::Expr_::ExprLit(ref lit) => self.encode_literal_expr(lit),
-
-            hir::Expr_::ExprUnary(hir::UnOp::UnDeref, ..) | hir::Expr_::ExprField(..) => {
-                let encoded_expr = self.encode_hir_path_expr(base_expr);
-                encoded_expr
-            }
-
-            hir::Expr_::ExprPath(hir::QPath::Resolved(..)) => {
-                let encoded_expr = self.encode_hir_path_expr(base_expr);
-                encoded_expr
-            }
-
-            hir::Expr_::ExprCall(ref callee, ref _arguments) => {
-                match callee.node {
-                    hir::Expr_::ExprPath(hir::QPath::Resolved(_, ref fn_path)) => {
-                        let fn_name = self.path_to_string(fn_path);
-                        if fn_name == "old" {
-                            panic!("Old expressions can not be used in triggers");
-                        /*assert_eq!(arguments.len(), 1);
-                        vir::Expr::labelled_old(
-                            PRECONDITION_LABEL,
-                            self.encode_hir_expr(&arguments[0]),
-                        )*/
-                        } else {
-                            unimplemented!("TODO: function call {:?}", fn_name)
-                        }
-                    }
-
-                    ref x => unimplemented!("{:?}", x),
-                }
-            }
-
-            ref x => unimplemented!("{:?}", x),
-        }
-    }
-
-    fn encode_trigger(&self, trigger: &TypedTrigger) -> vir::Trigger {
->>>>>>> ce53036b
         trace!("encode_trigger {:?}", trigger);
         // TODO: `encode_hir_expr` generated also the final `.val_int` field access, that we may not want...
         // vir::Trigger::new(
@@ -722,7 +537,6 @@
             if !is_spec_function {
                 for local_arg_index in outer_mir.args_iter().skip(1) {
                     let local_arg = &outer_mir.local_decls[local_arg_index];
-<<<<<<< HEAD
                     unimplemented!("We cannot get MIR variable name.");
                     // if let Some(var_name) = local_arg.name {
                     //     let encoded_arg = outer_mir_encoder.encode_local(local_arg_index);
@@ -739,24 +553,6 @@
                     //     encoded_expr =
                     //         encoded_expr.replace_place(&encoded_arg_value, &proper_var.into());
                     // }
-=======
-                    if let Some(var_name) = local_arg.name {
-                        // will panic if attempting to encode unsupported type
-                        let encoded_arg = outer_mir_encoder.encode_local(local_arg_index).unwrap();
-                        let value_field = self.encoder.encode_value_field(local_arg.ty);
-                        let value_type = self.encoder.encode_value_type(local_arg.ty);
-                        let proper_var = vir::LocalVar::new(var_name.to_string(), value_type);
-                        let encoded_arg_value = vir::Expr::local(encoded_arg).field(value_field);
-                        trace!(
-                            "Place {}: {} is renamed to {} because a quantifier introduced it",
-                            encoded_arg_value,
-                            encoded_arg_value.get_type(),
-                            proper_var
-                        );
-                        encoded_expr =
-                            encoded_expr.replace_place(&encoded_arg_value, &proper_var.into());
-                    }
->>>>>>> ce53036b
                 }
             }
 
