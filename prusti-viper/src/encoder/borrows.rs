// © 2019, ETH Zurich
//
// This Source Code Form is subject to the terms of the Mozilla Public
// License, v. 2.0. If a copy of the MPL was not distributed with this
// file, You can obtain one at http://mozilla.org/MPL/2.0/.

use encoder::places;
use prusti_interface::data::ProcedureDefId;
use rustc::hir::{self, Mutability};
use rustc::mir;
use rustc::ty::{self, Ty, TyCtxt};
use rustc_data_structures::indexed_vec::Idx;
use std::collections::HashMap;
use std::fmt;
use utils::type_visitor::{self, TypeVisitor};
use prusti_interface::specifications::{
    SpecificationSet, TypedSpecification, TypedSpecificationSet,
    TypedExpression, TypedAssertion, AssertionKind,
};


#[derive(Clone, Debug)]
pub struct BorrowInfo<P>
    where
        P: fmt::Debug
{
    /// Region of this borrow. None means static.
    pub region: Option<ty::BoundRegion>,
    pub blocking_paths: Vec<(P, Mutability)>,
    pub blocked_paths: Vec<(P, Mutability)>,
    //blocked_lifetimes: Vec<String>, TODO: Get this info from the constraints graph.
}

impl<P: fmt::Debug> BorrowInfo<P> {

    fn new(region: Option<ty::BoundRegion>) -> Self {
        BorrowInfo {
            region,
            blocking_paths: Vec::new(),
            blocked_paths: Vec::new(),
        }
    }

}

impl<P: fmt::Debug> fmt::Display for BorrowInfo<P> {

    fn fmt(&self, f: &mut fmt::Formatter) -> fmt::Result {
        let lifetime = match self.region {
            None => format!("static"),
            Some(ty::BoundRegion::BrAnon(id)) => format!("#{}", id),
            Some(ty::BoundRegion::BrNamed(_, name)) => name.to_string(),
            _ => unimplemented!(),
        };
        writeln!(f, "BorrowInfo<{}> {{", lifetime)?;
        for path in self.blocking_paths.iter() {
            writeln!(f, "  {:?}", path)?;
        }
        writeln!(f, "  --*")?;
        for path in self.blocked_paths.iter() {
            writeln!(f, "  {:?}", path)?;
        }
        writeln!(f, "}}")
    }

}

/// Contract of a specific procedure. It is a separate struct from a
/// general procedure info because we want to be able to translate
/// procedure calls before translating call targets.
/// TODO: Move to some properly named module.
#[derive(Clone, Debug)]
pub struct ProcedureContractGeneric<L, P>
    where
        L: fmt::Debug,
        P: fmt::Debug
{
    /// Formal arguments for which we should have permissions in the
    /// precondition. This includes both borrows and moved in values.
    /// For example, if `_2` is in the vector, this means that we have
    /// `T(_2)` in the precondition.
    pub args: Vec<L>,
    /// Borrowed arguments that are directly returned to the caller (not via
    /// a magic wand). For example, if `*(_2.1).0` is in the vector, this
    /// means that we have `T(old[precondition](_2.1.ref.0))` in the
    /// postcondition. It also includes information about the mutability
    /// of the original reference.
    pub returned_refs: Vec<(P, Mutability)>,
    /// The returned value for which we should have permission in
    /// the postcondition.
    pub returned_value: L,
    /// Magic wands passed out of the procedure.
    /// TODO: Implement support for `blocked_lifetimes` via nested magic wands.
    pub borrow_infos: Vec<BorrowInfo<P>>,
    /// The functional specification: precondition and postcondition
    specification: TypedSpecificationSet,
}

impl<L: fmt::Debug, P: fmt::Debug> ProcedureContractGeneric<L, P> {
    pub fn functional_precondition(&self) -> &[TypedSpecification] {
        if let SpecificationSet::Procedure(ref pre, _) = self.specification {
            pre
        } else {
            unreachable!("Unexpected: {:?}", self.specification)
        }
    }

    pub fn functional_postcondition(&self) -> &[TypedSpecification] {
        if let SpecificationSet::Procedure(_, ref post) = self.specification {
            post
        } else {
            unreachable!("Unexpected: {:?}", self.specification)
        }
    }

    pub fn pledges(&self) -> Vec<(Option<TypedExpression>, TypedAssertion, TypedAssertion)> {
        let mut pledges = Vec::new();
        fn check_assertion(assertion: &TypedAssertion,
                           pledges: &mut Vec<(Option<TypedExpression>,
                                              TypedAssertion,
                                              TypedAssertion)>) {
            match assertion.kind.as_ref() {
                AssertionKind::Expr(_) |
                AssertionKind::Implies(_, _) |
                AssertionKind::TypeCond(_, _) |
                AssertionKind::ForAll(_, _, _) => {},
                AssertionKind::And(ref assertions) => {
                    for assertion in assertions {
                        check_assertion(assertion, pledges);
                    }
                },
                AssertionKind::Pledge(ref reference, ref lhs, ref rhs) => {
                    pledges.push((reference.clone(), lhs.clone(), rhs.clone()));
                },
            };
        }
        for item in self.functional_postcondition() {
            check_assertion(&item.assertion, &mut pledges);
        }
        pledges
    }
}

/// Procedure contract as it is defined in MIR.
pub type ProcedureContractMirDef<'tcx> = ProcedureContractGeneric<mir::Local, mir::Place<'tcx>>;

/// Specialized procedure contract for use in translation.
pub type ProcedureContract<'tcx> = ProcedureContractGeneric<places::Local, places::Place<'tcx>>;

impl<L: fmt::Debug, P: fmt::Debug> fmt::Display for ProcedureContractGeneric<L, P>
{

    fn fmt(&self, f: &mut fmt::Formatter) -> fmt::Result {
        writeln!(f, "ProcedureContract {{")?;
        writeln!(f, "IN:")?;
        for path in self.args.iter() {
            writeln!(f, "  {:?}", path)?;
        }
        writeln!(f, "OUT:")?;
        for path in self.returned_refs.iter() {
            writeln!(f, "  {:?}", path)?;
        }
        writeln!(f, "MAGIC:")?;
        for borrow_info in self.borrow_infos.iter() {
            writeln!(f, "{}", borrow_info)?;
        }
        writeln!(f, "}}")
    }

}

fn get_place_root<'tcx>(place: &mir::Place<'tcx>) -> mir::Local {
    match place {
        &mir::Place::Local(local) => local,
        &mir::Place::Projection(ref projection) => get_place_root(&projection.base),
        _ => unimplemented!(),
    }
}

impl<'tcx> ProcedureContractMirDef<'tcx> {

    /// Specialize to the definition site contract.
    pub fn to_def_site_contract(&self) -> ProcedureContract<'tcx> {
        let borrow_infos = self.borrow_infos
            .iter()
            .map(|info| {
                BorrowInfo {
                    region: info.region,
                    blocking_paths: info.blocking_paths
                        .iter().map(|(p, m)| (p.into(), *m)).collect(),
                    blocked_paths: info.blocked_paths
                        .iter().map(|(p, m)| (p.into(), *m)).collect(),
                }
            })
            .collect();
        ProcedureContract {
            args: self.args.iter().map(|&a| a.into()).collect(),
            returned_refs: self.returned_refs.iter().map(|(r, m)| (r.into(), *m)).collect(),
            returned_value: self.returned_value.into(),
            borrow_infos,
            specification: self.specification.clone(),
        }
    }

    /// Specialize to the call site contract.
    pub fn to_call_site_contract(&self, args: &Vec<places::Local>, target: places::Local
                                 ) -> ProcedureContract<'tcx> {
        assert_eq!(self.args.len(), args.len());
        let mut substitutions = HashMap::new();
        substitutions.insert(self.returned_value, target);
        for (from, to) in self.args.iter().zip(args) {
            substitutions.insert(*from, *to);
        }
        let substitute = |(place, mutability): &(_, Mutability)| {
            let root = &get_place_root(place);
            let substitute_place = places::Place::SubstitutedPlace {
                substituted_root: *substitutions.get(root).unwrap(),
                place: place.clone(),
            };
            (substitute_place, *mutability)
        };
        let borrow_infos = self.borrow_infos
            .iter()
            .map(|info| {
                BorrowInfo {
                    region: info.region,
                    blocking_paths: info.blocking_paths.iter().map(&substitute).collect(),
                    blocked_paths: info.blocked_paths.iter().map(&substitute).collect(),
                }
            })
            .collect();
        let returned_refs = self.returned_refs
            .iter()
            .map(&substitute)
            .collect();
        let result = ProcedureContract {
            args: args.clone(),
            returned_refs: returned_refs,
            returned_value: target,
            borrow_infos,
            specification: self.specification.clone(),
        };
        result
    }

}

pub struct BorrowInfoCollectingVisitor<'a, 'tcx: 'a> {
    borrow_infos: Vec<BorrowInfo<mir::Place<'tcx>>>,
    /// References that were passed as arguments. We are interested only in
    /// references that can be blocked.
    references_in: Vec<(mir::Place<'tcx>, Mutability)>,
    tcx: TyCtxt<'a, 'tcx, 'tcx>,
    /// Can the currently analysed path block other paths? For return
    /// type this is initially true, and for parameters it is true below
    /// the first reference.
    is_path_blocking: bool,
    current_path: Option<mir::Place<'tcx>>,
}

impl<'a, 'tcx> BorrowInfoCollectingVisitor<'a, 'tcx> {

    fn new(tcx: TyCtxt<'a, 'tcx, 'tcx>) -> Self {
        BorrowInfoCollectingVisitor {
            borrow_infos: Vec::new(),
            references_in: Vec::new(),
            tcx,
            is_path_blocking: false,
            current_path: None,
        }
    }

    fn analyse_return_ty(&mut self, ty: Ty<'tcx>) {
        self.is_path_blocking = true;
        self.current_path = Some(mir::Place::Local(mir::RETURN_PLACE));
        self.visit_ty(ty);
        self.current_path = None;
    }

    fn analyse_arg(&mut self, arg: mir::Local, ty: Ty<'tcx>) {
        self.is_path_blocking = false;
        self.current_path = Some(mir::Place::Local(arg));
        self.visit_ty(ty);
        self.current_path = None;
    }

    fn extract_bound_region(&self, region: ty::Region<'tcx>) -> Option<ty::BoundRegion> {
        match region {
            &ty::RegionKind::ReFree(free_region) => Some(free_region.bound_region),
            // TODO: is this correct?!
<<<<<<< HEAD
            &ty::RegionKind::ReLateBound(_, bound_region) => bound_region,
            &ty::RegionKind::ReEarlyBound(early_region) => early_region.to_bound_region(),
            &ty::RegionKind::ReStatic => unimplemented!("Unhandled ty::RegionKind::ReStatic"),
=======
            &ty::RegionKind::ReLateBound(_, bound_region) => Some(bound_region),
            &ty::RegionKind::ReEarlyBound(early_region) => Some(early_region.to_bound_region()),
            &ty::RegionKind::ReStatic => None,
>>>>>>> 8c0a0696
            x => unimplemented!("{:?}", x),
        }
    }

    fn get_or_create_borrow_info(
        &mut self,
        region: Option<ty::BoundRegion>
    ) -> &mut BorrowInfo<mir::Place<'tcx>> {
        if let Some(index) = self.borrow_infos.iter().position(|info| info.region == region) {
            &mut self.borrow_infos[index]
        } else {
            let borrow_info = BorrowInfo::new(region);
            self.borrow_infos.push(borrow_info);
            self.borrow_infos.last_mut().unwrap()
        }
    }

}

impl<'a, 'tcx> TypeVisitor<'a, 'tcx> for BorrowInfoCollectingVisitor<'a, 'tcx> {

    fn tcx(&self) -> TyCtxt<'a, 'tcx, 'tcx> {
        self.tcx
    }

    fn visit_field(&mut self, index: usize, field: &ty::FieldDef, substs: &'tcx ty::subst::Substs<'tcx>) {
        trace!("visit_field({}, {:?})", index, field);
        let old_path = self.current_path.take().unwrap();
        let ty = field.ty(self.tcx(), substs);
        let field_id = mir::Field::new(index);
        self.current_path = Some(old_path.clone().field(field_id, ty));
        type_visitor::walk_field(self, field, substs);
        self.current_path = Some(old_path);
    }

    fn visit_ref(&mut self, region: ty::Region<'tcx>, ty: ty::Ty<'tcx>, mutability: hir::Mutability) {
        trace!("visit_ref({:?}, {:?}, {:?}) current_path={:?}", region, ty, mutability, self.current_path);
        let bound_region = self.extract_bound_region(region);
        let is_path_blocking = self.is_path_blocking;
        let old_path = self.current_path.take().unwrap();
        let current_path = old_path.clone().deref();
        self.current_path = Some(current_path.clone());
        let borrow_info = self.get_or_create_borrow_info(bound_region);
        if is_path_blocking {
            borrow_info.blocking_paths.push((current_path, mutability));
        } else {
            borrow_info.blocked_paths.push((current_path.clone(), mutability));
            self.references_in.push((current_path, mutability));
        }
        self.is_path_blocking = true;
        //type_visitor::walk_ref(self, region, ty, mutability);
        self.is_path_blocking = is_path_blocking;
        self.current_path = Some(old_path);
    }

    fn visit_raw_ptr(&mut self, ty: ty::Ty<'tcx>, mutability: hir::Mutability) {
        trace!("visit_raw_ptr({:?}, {:?}) current_path={:?}", ty, mutability, self.current_path);
        // TODO
        debug!("BorrowInfoCollectingVisitor::visit_raw_ptr is unimplemented");
    }
}

pub fn compute_procedure_contract<'p, 'a, 'tcx>(
    proc_def_id: ProcedureDefId,
    tcx: TyCtxt<'a, 'tcx, 'tcx>,
    specification: TypedSpecificationSet
) -> ProcedureContractMirDef<'tcx>
    where
        'a: 'p,
        'tcx: 'a
{
    trace!("[compute_borrow_infos] enter name={:?}", proc_def_id);

    let fn_sig = tcx.fn_sig(proc_def_id);
    trace!("fn_sig: {:?}", fn_sig);

    let mut fake_mir_args = Vec::new();
    let mut fake_mir_args_ty = Vec::new();

    // FIXME; "skip_binder" is most likely wrong
    for i in 0usize..fn_sig.inputs().skip_binder().len() {
        fake_mir_args.push(mir::Local::new(i+1));
        fake_mir_args_ty.push(fn_sig.input(i).skip_binder().clone());
    }
    let return_ty = fn_sig.output().skip_binder().clone();

    let mut visitor = BorrowInfoCollectingVisitor::new(tcx);
    for (arg, arg_ty) in fake_mir_args.iter().zip(fake_mir_args_ty) {
        visitor.analyse_arg(*arg, arg_ty);
    }
    visitor.analyse_return_ty(return_ty);
    let borrow_infos: Vec<_> = visitor
        .borrow_infos
        .into_iter()
        .filter(|info|
            !info.blocked_paths.is_empty() &&
                !info.blocking_paths.is_empty())
        .collect();
    let is_not_blocked = |place: &mir::Place<'tcx>| {
        !borrow_infos
            .iter()
            .any(|info| {
                info.blocked_paths.iter().any(|(blocked_place, _)| blocked_place == place)
            })
    };
    let returned_refs: Vec<_> = visitor
        .references_in
        .into_iter()
        .filter(|(place, _)| is_not_blocked(place))
        .collect();
    let contract = ProcedureContractGeneric {
        args: fake_mir_args,
        returned_refs,
        returned_value: mir::RETURN_PLACE,
        borrow_infos,
        specification,
    };

    trace!("[compute_borrow_infos] exit result={}", contract);
    contract
}<|MERGE_RESOLUTION|>--- conflicted
+++ resolved
@@ -288,15 +288,9 @@
         match region {
             &ty::RegionKind::ReFree(free_region) => Some(free_region.bound_region),
             // TODO: is this correct?!
-<<<<<<< HEAD
-            &ty::RegionKind::ReLateBound(_, bound_region) => bound_region,
-            &ty::RegionKind::ReEarlyBound(early_region) => early_region.to_bound_region(),
-            &ty::RegionKind::ReStatic => unimplemented!("Unhandled ty::RegionKind::ReStatic"),
-=======
             &ty::RegionKind::ReLateBound(_, bound_region) => Some(bound_region),
             &ty::RegionKind::ReEarlyBound(early_region) => Some(early_region.to_bound_region()),
             &ty::RegionKind::ReStatic => None,
->>>>>>> 8c0a0696
             x => unimplemented!("{:?}", x),
         }
     }
