--- conflicted
+++ resolved
@@ -60,14 +60,10 @@
         let viper_program = request.program.to_viper(&ast_factory);
         if config::dump_viper_program() {
             stopwatch.start_next("dumping viper program");
-<<<<<<< HEAD
-            dump_program(&ast_utils, viper_program, &request.program.name);
+            dump_program(&ast_utils, viper_program, request.program.get_name());
             if config::print_hash() {
                 return viper::VerificationResult::Success;
             }
-=======
-            dump_program(&ast_utils, viper_program, request.program.get_name());
->>>>>>> f7f3e1b2
         }
         stopwatch.start_next("verification");
         verifier.verify(viper_program)
