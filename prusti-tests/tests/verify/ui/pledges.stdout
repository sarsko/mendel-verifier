// compile-flags: -Pprint_desugared_specs=true -Pprint_typeckd_specs=true -Phide_uuids=true
// normalize-stdout-test: "[a-z0-9]{32}" -> "$(NUM_UUID)"
// normalize-stdout-test: "[a-z0-9]{8}-[a-z0-9]{4}-[a-z0-9]{4}-[a-z0-9]{4}-[a-z0-9]{12}" -> "$(UUID)"
// normalize-stdout-test: "/[[a-z0-9]{4}/]::" -> "[$(CRATE_ID)]::"








#![feature(type_ascription)]
#![feature(stmt_expr_attributes)]
#![feature(register_tool)]
#![register_tool(prusti)]
#[prelude_import]
use std::prelude::rust_2018::*;
#[macro_use]
extern crate std;
use prusti_contracts::*;
struct T {
    f: u32,
    g: u32,
}
fn borrows(_x: &mut u32) {
    let mut a = T { f: 1, g: 2 };
    if !(a.f == 1) { ::core::panicking::panic("assertion failed: a.f == 1") };
    if !(a.g == 2) { ::core::panicking::panic("assertion failed: a.g == 2") };
    let x = &mut a;
    let y = &mut x.f;
    let z = &x.g;
    *y = 5;
    if !(*z == 2) { ::core::panicking::panic("assertion failed: *z == 2") };
    if !(a.f == 5) { ::core::panicking::panic("assertion failed: a.f == 5") };
}
fn borrows_fail(_x: &mut u32) {
    let mut a = T { f: 1, g: 2 };
    if !(a.f == 1) { ::core::panicking::panic("assertion failed: a.f == 1") };
    if !(a.g == 2) { ::core::panicking::panic("assertion failed: a.g == 2") };
    let x = &mut a;
    let y = &mut x.f;
    let z = &x.g;
    *y = 5;
    if !(*z == 2) { ::core::panicking::panic("assertion failed: *z == 2") };
    if !(a.f == 6) { ::core::panicking::panic("assertion failed: a.f == 6") };
}
#[allow(unused_must_use, unused_parens, unused_variables, dead_code)]
#[prusti::spec_only]
#[prusti::spec_id = "$(NUM_UUID)"]
fn prusti_pledge_item_reborrow_$(NUM_UUID)<'a>(x:
        &'a mut T, result: &'a mut u32) -> bool {
    !!((before_expiry(*result) == x.f): bool)
}
#[prusti::pledge_spec_id_ref = "$(NUM_UUID)"]
fn reborrow<'a>(x: &'a mut T) -> &'a mut u32 { &mut x.f }
fn reborrow2(x: &mut T) -> &mut u32 { &mut x.f }
fn reborrow_caller(a: T) {
    let mut a = a;
    let x = &mut a;
    let y = reborrow(x);
    *y = 5;
    if !(a.f == 5) { ::core::panicking::panic("assertion failed: a.f == 5") };
}
fn main() {}
<<<<<<< HEAD
ProcedureSpecification { kind: Inherent(Impure), pres: Empty, posts: Empty, pledges: Inherent([Pledge { reference: None, lhs: None, rhs: DefId(0:12 ~ pledges[$(CRATE_ID)]::prusti_pledge_item_reborrow_$(NUM_UUID)) }]), trusted: Inherent(false) }
=======
Procedure(ProcedureSpecification { span: Some($DIR/pledges.rs:38:1: 38:45 (#0)), kind: Inherent(Impure), pres: Empty, posts: Empty, pledges: Inherent([Pledge { reference: None, lhs: None, rhs: DefId(0:12 ~ pledges[$(CRATE_ID)]::prusti_pledge_item_reborrow_$(NUM_UUID)) }]), trusted: Inherent(false) })
>>>>>>> 0f079017
<|MERGE_RESOLUTION|>--- conflicted
+++ resolved
@@ -63,8 +63,4 @@
     if !(a.f == 5) { ::core::panicking::panic("assertion failed: a.f == 5") };
 }
 fn main() {}
-<<<<<<< HEAD
-ProcedureSpecification { kind: Inherent(Impure), pres: Empty, posts: Empty, pledges: Inherent([Pledge { reference: None, lhs: None, rhs: DefId(0:12 ~ pledges[$(CRATE_ID)]::prusti_pledge_item_reborrow_$(NUM_UUID)) }]), trusted: Inherent(false) }
-=======
-Procedure(ProcedureSpecification { span: Some($DIR/pledges.rs:38:1: 38:45 (#0)), kind: Inherent(Impure), pres: Empty, posts: Empty, pledges: Inherent([Pledge { reference: None, lhs: None, rhs: DefId(0:12 ~ pledges[$(CRATE_ID)]::prusti_pledge_item_reborrow_$(NUM_UUID)) }]), trusted: Inherent(false) })
->>>>>>> 0f079017
+Procedure(ProcedureSpecification { span: Some($DIR/pledges.rs:38:1: 38:45 (#0)), kind: Inherent(Impure), pres: Empty, posts: Empty, pledges: Inherent([Pledge { reference: None, lhs: None, rhs: DefId(0:12 ~ pledges[$(CRATE_ID)]::prusti_pledge_item_reborrow_$(NUM_UUID)) }]), trusted: Inherent(false) })