--- conflicted
+++ resolved
@@ -21,24 +21,10 @@
     - name: Prepare environment
       run: .github/workflows/prepare-environment.sh
     - name: Build with cargo
-      run: |
-        rustup component add rustfmt
-        rustup component add rust-src
-        rustup component add rustc-dev
-        rustup component add llvm-tools-preview
-        cargo build --all --verbose
+      run: cargo build --all --verbose
     - name: Run cargo tests
       run: cargo test -p prusti --verbose
       env:
-<<<<<<< HEAD
-        RUST_TEST_THREADS: 1
-        PRUSTI_ASSERT_TIMEOUT: 60000
-    - name: Check formatting
-      run: |
-        rustup component add rustfmt
-        #cargo fmt -- --check
-    - name: Check prusti-contracts
-=======
         TESTNAME: quick/
 
   full-test:
@@ -51,7 +37,48 @@
     - name: Run cargo tests
       run: cargo test --all --verbose
     - name: Run tests with prusti-rustc
->>>>>>> ce53036b
+      run: |
+        ./target/debug/prusti-rustc prusti/tests/verify/pass/no-annotations/assert-true.rs
+        ! ./target/debug/prusti-rustc prusti/tests/verify/fail/no-annotations/assert-false.rs
+
+  rustc-update:
+    runs-on: ubuntu-latest
+    steps:
+    - name: Check out the repo
+      uses: actions/checkout@v2
+    - name: Setup Java JDK
+      uses: actions/setup-java@v1.3.0
+      with:
+        java-version: 1.8
+    - name: Add Java JDK to the library path
+      run: echo "::set-env name=LD_LIBRARY_PATH::"$(dirname "$(find "$JAVA_HOME" -name "libjvm.so")")""
+    - name: Setup Viper
+      working-directory: ./..
+      run: |
+        wget -q 'http://viper.ethz.ch/downloads/ViperToolsNightlyLinux.zip'
+        unzip ViperToolsNightlyLinux.zip -d viper_tools
+        rm ViperToolsNightlyLinux.zip
+        echo "::set-env name=VIPER_HOME::$(pwd)/viper_tools/backends/"
+        echo "::set-env name=Z3_EXE::$(pwd)/viper_tools/z3/bin/z3"
+    - name: Install system dependencies for Prusti
+      run: sudo apt-get install -y build-essential pkg-config gcc libssl-dev
+    - name: Build with cargo
+      run: |
+        rustup component add rustfmt
+        rustup component add rust-src
+        rustup component add rustc-dev
+        rustup component add llvm-tools-preview
+        cargo build --all --verbose
+    - name: Run cargo tests
+      run: cargo test --all --verbose
+      env:
+        RUST_TEST_THREADS: 1
+        PRUSTI_ASSERT_TIMEOUT: 60000
+    - name: Check formatting
+      run: |
+        rustup component add rustfmt
+        #cargo fmt -- --check
+    - name: Check prusti-contracts
       run: |
         cd prusti-contracts-test/
         cargo build